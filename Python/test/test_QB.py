# -*- coding: utf-8 -*-
"""
Created on Thu Jun  4 19:16:02 2020

@author: Daniel Mastropietro
@description: Estimators are defined for problems of interest in Reinforcement Learning.
"""

import runpy
runpy.run_path('../../setup.py')

import os
import sys
import numpy as np
import pandas as pd
import copy
import re

from warnings import warn
from timeit import default_timer as timer
from datetime import datetime
import unittest
import matplotlib
from matplotlib import pyplot as plt, cm, ticker as mtick
from Python.lib.utils.basic import aggregation_bygroups

import Python.lib.utils.plotting as plotting

import Python.lib.queues as queues
import Python.lib.estimators as estimators
from Python.lib.queues import Event
from Python.lib.environments.queues import EnvQueueSingleBufferWithJobClasses
from Python.lib.estimators import EventType, FinalizeType, FinalizeCondition, plot_curve_estimates
from Python.lib.utils.computing import compute_blocking_probability_birth_death_process

#from importlib import reload
#reload(estimators)
#from Python.lib.estimators import EstimatorQueueBlockingFlemingViot

#import test_utils

DEFAULT_NUMPY_PRECISION = np.get_printoptions().get('precision')
DEFAULT_NUMPY_SUPPRESS = np.get_printoptions().get('suppress')

class Test_QB_Particles(unittest.TestCase):

    def __init__(self, nservers=1, *args, **kwargs):
        super().__init__(*args, **kwargs)
        self.log = False
        self.capacity = 5
        self.rate_birth = 0.7
        self.nservers = nservers

        if self.nservers == 1:
            # One server
            self.job_rates = [self.rate_birth]
            self.rate_death = [1]
            self.policy = [[1]]
        elif self.nservers == 3:
            # Multiple servers
            self.job_rates = [0.8, 0.7]
            self.rate_death = [1, 1, 1]
            self.policy = [[0.5, 0.5, 0.0], [0.0, 0.5, 0.5]]
        else:
            raise ValueError("Given Number of servers ({}) is invalid. Valid values are: 1, 3".format(nservers))
        # rho rates for each server based on arrival rates and assignment probabilities
        self.rate_birth, self.rhos = self.compute_rhos()

        self.queue = queues.QueueMM(self.rate_birth, self.rate_death, self.nservers, self.capacity)

        self.plotFlag = True

    def compute_rhos(self):
        "Computes the rho rates for each server based on arrival rates, service rates, and assignment probabilities"
        R = self.nservers
        J = len(self.job_rates) # Number of job classes
        lambdas = [0]*self.nservers
        rhos = [0]*self.nservers
        for r in range(R):
            for c in range(J):
                lambdas[r] += self.policy[c][r] * self.job_rates[c]
            rhos[r] = lambdas[r] / self.rate_death[r]

        return lambdas, rhos

    def tests_on_one_queue(self):
        print("\nRunning test " + self.id())
        # Cannot remove non-existing job
        self.queue.reset()  
        self.queue.remove()
        assert self.queue.size == 0

        # Add a job increases the queue size by one in non-limit situations
        self.queue.reset()
        self.queue.add()
        assert self.queue.size == 1

        # Cannot add a job in a full queue
        self.queue.reset()
        for i in range(self.capacity):
            self.queue.add()
        assert self.queue.size == self.capacity
        self.queue.add()
        assert self.queue.size == self.capacity

    def test_simulation_of_events_on_a_system_with_one_particle(self):
        print("\nRunning test " + self.id())
        nmeantimes = 100
        est = estimators.EstimatorQueueBlockingFlemingViot(1, self.queue, 0.5,
                                                           nmeantimes=nmeantimes,
                                                           reactivate=False)
        
        # The state udpate process is correctly done. Let aNET = "array with Next Event Times",
        # then the following assertions hold.
        est.reset()
        print("The test runs on a simulation with {} iterations" \
              "\n(no pre-specified seed, so that different test runs produce even more tests!)".format(nmeantimes))
        time_event_prev = 0.0
        for it in range(nmeantimes):
            # aNET = Array of Next Event Times
            aNET = est.get_times_next_events(0)
            aNET_prev = aNET.copy()
            est._update_one_particle(0)
            
            # Assertions about the time of next event compared to the POSSIBLE times for the next event
            #print("Array of Next Event Times that gives rise to the ACTUAL next event: {}".format(aNET_prev))
            #print("Time of ACTUAL next event: {}".format(est.get_time_last_event(0)))
            assert len(aNET) == 2, \
                    "There are always two elements in the array of Next Event Times"
            assert np.allclose(est.get_time_last_event(0) - time_event_prev, np.min(aNET_prev)), \
                    "The time elapsed from the previous event is equal to the smallest time stored" \
                    " in the array of Next Event Times"

            # Assertions about the time of the event NOT applied
            type_event_applied = est.get_type_last_event(0)
            type_event_not_applied = Event(1 - type_event_applied.value) 
            assert  aNET[type_event_not_applied.value] > 0 and \
                    aNET[type_event_not_applied.value] == aNET_prev[type_event_not_applied.value] - aNET_prev[type_event_applied.value], \
                    "The next event time of the event type NOT applied is updated" \
                    " to the its original time-to-event minus the time to the ACTUAL event, and is POSITIVE"

            # Assertions about the list that stores the order of the possible next event times
            time_next_birth = aNET[Event.BIRTH.value]
            time_next_death = aNET[Event.DEATH.value]
            assert est._order_times_next_events[0] == [Event.BIRTH.value, Event.DEATH.value] and time_next_birth < time_next_death \
                or est._order_times_next_events[0] == [Event.DEATH.value, Event.BIRTH.value] and time_next_birth > time_next_death, \
                    "The list that stores the order of next event times reflects the true order"

            time_event_prev = est.get_time_last_event(0)

    def run_test_compute_counts(self,   reactivate,
                                        finalize_type=FinalizeType.ABSORB_CENSORED,
                                        nparticles=5,
                                        nmeantimes=20,
                                        seed=1713,
                                        log=False): 
        est = estimators.EstimatorQueueBlockingFlemingViot(nparticles, self.queue, 0.5,
                                                           nmeantimes=nmeantimes,
                                                           reactivate=reactivate,
                                                           finalize_type=finalize_type,
                                                           plotFlag=True,
                                                           seed=seed, log=log)        
        est.reset()
        for it in range(nmeantimes):
            est.generate_one_iteration(it+1)
            N1 = n_active_particles = est.get_number_active_particles()
            if np.mod(it, int(nmeantimes/10)) == 0:
                print("Iteration {} of {}... ({} active particles)".format(it+1, nmeantimes, N1))
                
        # Recompute the counts and check they are the same as the online calculation
        counts_alive_orig = est.counts_alive.copy()
        counts_blocked_orig = est.counts_blocked.copy()
        est.compute_counts()

        print("\tAsserting counts...")
        if  True or len(est.counts_alive) != len(counts_alive_orig) or \
            len(est.counts_blocked) != len(counts_blocked_orig) or \
            est.counts_alive != counts_alive_orig or \
            est.counts_blocked != counts_blocked_orig:
            print("ALIVE:")
            print("orig: \n{}".format(counts_alive_orig))
            print("new: \n{}".format(est.counts_alive))
            print("BLOCKED:")
            print("orig: \n{}".format(counts_blocked_orig))
            print("new: \n{}".format(est.counts_blocked))

        assert len(est.counts_alive) == len(counts_alive_orig), \
                "The length of the two counts of ALIVE particles list are the same (orig={}, new={})" \
                .format(len(counts_alive_orig), len(est.counts_alive))
        assert len(est.counts_blocked) == len(counts_blocked_orig), \
                "The length of the two counts of blocked particles list are the same (orig={}, new={})" \
                .format(len(counts_blocked_orig), len(est.counts_blocked))

        assert est.counts_alive == counts_alive_orig, \
                "The counts of ALIVE particles coincides with the online calculation" \
                "\n{}".format(np.c_[counts_alive_orig, est.counts_alive])
        assert est.counts_blocked == counts_blocked_orig, \
                "The counts of BLOCKED particles coincides with the online calculation" \
                "\n{}".format(np.c_[counts_blocked_orig, est.counts_blocked])

    def no_test_compute_counts(self, log=False):
        print("\nRunning test " + self.id())
        seed = 1713
        all_nparticles = [5, 10, 20, 30]
        all_nmeantimes = [20, 50]


        reactivate = True
        finalize_type = FinalizeType.ABSORB_CENSORED
        print("\n***** START OF reactivate={}, finalize_type={}...".format(reactivate, finalize_type))
        for nparticles in all_nparticles:
            for nmeantimes in all_nmeantimes:
                print("\nRunning with reactivate={}, finalize_type={}...".format(reactivate, finalize_type))
                print("\tnparticles={}, nmeantimes={}...".format(nparticles, nmeantimes))
                self.run_test_compute_counts(reactivate=reactivate,
                                            finalize_type=finalize_type,
                                            nparticles=nparticles,
                                            nmeantimes=nmeantimes,
                                            seed=seed,
                                            log=log)

        reactivate = True
        finalize_type = FinalizeType.REMOVE_CENSORED
        print("\n***** START OF reactivate={}, finalize_type={}...".format(reactivate, finalize_type))
        for nparticles in all_nparticles:
            for nmeantimes in all_nmeantimes:
                print("\nRunning with reactivate={}, finalize_type={}...".format(reactivate, finalize_type))
                print("\tnparticles={}, nmeantimes={}...".format(nparticles, nmeantimes))
                self.run_test_compute_counts(reactivate=reactivate,
                                            finalize_type=finalize_type,
                                            nparticles=nparticles,
                                            nmeantimes=nmeantimes,
                                            seed=seed,
                                            log=log)

    def no_tests_on_n_particles(self,   reactivate=False,
                                     finalize_type=FinalizeType.ABSORB_CENSORED,
                                     nparticles=5,
                                     nmeantimes=20,
                                     seed=1713,
                                     log=False): 
        print("\nRunning test " + self.id())
        #nparticles = 30
        #nmeantimes = 200
        #reactivate = True
        #finalize_type = FinalizeType.ABSORB_CENSORED
        #finalize_type = FinalizeType.REMOVE_CENSORED
        #seed = 1713
        est = estimators.EstimatorQueueBlockingFlemingViot(nparticles, self.queue, 0.5,
                                                           nmeantimes=nmeantimes,
                                                           reactivate=reactivate,
                                                           finalize_type=finalize_type,
                                                           plotFlag=True,
                                                           seed=seed, log=log)
        print("Simulation setup:")
        print(est.setup())
        
        est.reset()
        for it in range(nmeantimes):
            est.update_state(it+1)
            N1 = n_active_particles = est.get_number_active_particles()
            if np.mod(it, int(nmeantimes/10)) == 0:
                print("Iteration {} of {}... ({} active particles)".format(it+1, nmeantimes, N1))

            if self.log:
                print("------ END OF ITER {} of {} ------".format(it+1, nmeantimes))

            # The list storing the times when particles became active is sorted increasingly
            particles, activation_times = est.get_all_activation_times()
            if self.log:
                np.set_printoptions(precision=3)
                print("activation times: {}".format(np.array(activation_times)))
                np.set_printoptions(precision=DEFAULT_NUMPY_PRECISION)
            assert sorted(activation_times) == activation_times, \
                    "The absolute times of activation are sorted: {}".format(np.array(activation_times))
            assert len(activation_times) >= N1, \
                    "The number of activation times ({}) is at least equal to the number of active particles (N1 = {})" \
                    .format(len(activation_times), N1)

            particles, absorption_times = est.get_all_absorption_times()
            if self.log:
                np.set_printoptions(precision=3)
                print("absorption times: {}".format(np.array(absorption_times)))
                np.set_printoptions(precision=DEFAULT_NUMPY_PRECISION)
            assert sorted(absorption_times) == absorption_times, \
                    "The (relative) absorption times are sorted: {}".format(np.array(absorption_times))            

            # The list storing the time segments where statistics are computed is sorted
            survival_time_segments = est.get_survival_time_segments()
            if self.log:
                np.set_printoptions(precision=3)
                print("time segments: {}".format(np.array(survival_time_segments)))
                np.set_printoptions(precision=DEFAULT_NUMPY_PRECISION)
            assert sorted(survival_time_segments) == survival_time_segments, \
                    "The time segments are sorted: {}".format(np.array(survival_time_segments))
            assert survival_time_segments[0] == 0.0, \
                    "The first element of the time segments list ({}) is equal to 0" \
                    .format(survival_time_segments[0])
            #assert survival_time_segments[1:] == absorption_times, \
            #        "The ending time segments ({}) are equal to the absorption times ({})" \
            #        .format(survival_time_segments, absorption_times)

            counts_particles_alive_by_elapsed_time = est.get_counts_particles_alive_by_elapsed_time()
            if self.log:
                print("Counts by segment: {}".format(counts_particles_alive_by_elapsed_time))
            assert np.all( counts_particles_alive_by_elapsed_time == np.arange(len(survival_time_segments)-1, -1, -1) ), \
                    "Since the time segments are defined by jumps in the count of active particles" \
                    " they should decrease linearly to 0 starting at {} ({})" \
                    .format(len(survival_time_segments)-1, counts_particles_alive_by_elapsed_time)
            if self.log:
                print("------ END OF ITER {} of {} ------".format(it+1, nmeantimes))

        print("\n\n****** SIMULATION SUMMARY ({} iterations) ******".format(nmeantimes))

        #************************************************************************
        # GRAPHICAL RENDER
        if True:
            print("\nSIMULATION RENDER (before treatment of censored values):")
            print(est.render())
        #************************************************************************


        #************************************************************************
        # FINALIZE THE SIMULATION PROCESS BY DEALING WITH ACTIVE PARTICLES (censoring)
        est.finalize()
        print("\n\n****** ESTIMATION PROCESS ({} iterations) ******".format(nmeantimes))
        #************************************************************************


        #************************************************************************
        # GRAPHICAL RENDER
        if True:
            print("\nSIMULATION RENDER (after treatment of censored values):")
            print(est.render())
        #************************************************************************



        survival_time_segments = est.get_survival_time_segments()
        if False:
            np.set_printoptions(precision=3, suppress=True)
            print("Survival time segments: {}".format(np.array(survival_time_segments)))
            np.set_printoptions(precision=DEFAULT_NUMPY_PRECISION, suppress=DEFAULT_NUMPY_SUPPRESS)
        assert sorted(survival_time_segments) == survival_time_segments, \
                "The survival time segments are sorted: {}".format(np.array(survival_time_segments))
        assert survival_time_segments[0] == 0.0, \
                "The first element of the survival time segments list ({}) is equal to 0" \
                .format(survival_time_segments[0])

        counts_particles_alive_by_elapsed_time = est.get_counts_particles_alive_by_elapsed_time()
        if False:
            print("Counts by survival segment: {}".format(counts_particles_alive_by_elapsed_time))
        assert np.all( counts_particles_alive_by_elapsed_time == np.arange(len(survival_time_segments)-1, -1, -1) ), \
                "Since the time segments are defined by jumps in the count of active particles" \
                " they should decrease linearly to 0 starting at {} ({})" \
                .format(len(survival_time_segments)-1, counts_particles_alive_by_elapsed_time)

        blocking_time_segments = est.get_blocking_time_segments()
        if False:
            np.set_printoptions(precision=3, suppress=True)
            print("Blocking time segments: {}".format(np.array(blocking_time_segments)))
            np.set_printoptions(precision=DEFAULT_NUMPY_PRECISION, suppress=DEFAULT_NUMPY_SUPPRESS)
        assert sorted(blocking_time_segments) == blocking_time_segments, \
                "The blocking time segments are sorted: {}".format(np.array(blocking_time_segments))
        assert blocking_time_segments[0] == 0.0, \
                "The first element of the blocking time segments list ({}) is equal to 0" \
                .format(blocking_time_segments[0])

        counts_particles_blocked_by_elapsed_time = est.get_counts_particles_blocked_by_elapsed_time()
        if False:
            print("Counts by blocking segment: {}".format(counts_particles_blocked_by_elapsed_time))
        assert counts_particles_blocked_by_elapsed_time[0] == 0, \
                "The first element of the counts of blocked particles list ({}) is equal to 0" \
                .format(counts_particles_blocked_by_elapsed_time[0])
        assert len([c for c in counts_particles_blocked_by_elapsed_time if c < 0]) == 0, \
                "All counts in the counts of blocked particles list are non-negative ({})" \
                .format(counts_particles_blocked_by_elapsed_time)

        print("\nLatest time the system was updated to a known state: {:.3f}".format( est.get_time_latest_known_state() ))
        times_last_event_by_particle = est.get_all_times_last_event()
        print("Range of latest event times in all {} particles in the system: [{:.3f}, {:.3f}]" \
              .format(est.N, np.min(times_last_event_by_particle), np.max(times_last_event_by_particle)))
        print("Latest particle positions: {}".format(est.positions))
        np.set_printoptions(precision=3, suppress=True)
        print("Latest event times: {}".format(np.array(times_last_event_by_particle)))
        particles, elapsed_times_since_activation = est.get_all_elapsed_times()
        print("Latest elapsed times since activation: {}".format(np.array(elapsed_times_since_activation)))
        print("Particles associated to these times  : {}".format(particles))
        np.set_printoptions(precision=DEFAULT_NUMPY_PRECISION, suppress=DEFAULT_NUMPY_SUPPRESS)

        #print("\nESTIMATIONS *** METHOD 1 ***:")
        df_proba_survival_and_blocking_conditional_BF = est.estimate_proba_survival_and_blocking_conditional()
        #with np.printoptions(precision=3, suppress=True):
        #    print(df_proba_survival_and_blocking_conditional_BF)

        # TODO: (2020/06/14) Move the call to compute_counts() inside estimate_proba_blocking()
        print("\nESTIMATIONS *** METHOD 2: FROM observed TIMES ***:")

        ##### IMPORTANT: THE FOLLOWING RECOMPUTATION OF COUNTS SHOULD ALWAYS BE DONE WHEN finalize_type = REMOVE!!
        ##### In fact, the finalize() process by REMOVE changes the counts since it removes time segments!!   
        #est.compute_counts()
        ##### IMPORTANT

        df_proba_survival_and_blocking_conditional = est.estimate_proba_survival_and_blocking_conditional()
        np.set_printoptions(precision=3, suppress=True)
        print("Estimated probabilities by time:")
        print(df_proba_survival_and_blocking_conditional)
        np.set_printoptions(precision=DEFAULT_NUMPY_PRECISION, suppress=DEFAULT_NUMPY_SUPPRESS)

        if False and est.finalize_type != FinalizeType.REMOVE_CENSORED:
            # Only compare probabilities when censored times are NOT removed
            # (because when censored times are removed, the information stored in
            # the counts_alive and counts_blocked lists is quite different between the two different methods) 
            print("\nEqual survivals and blocking probs?")
            df_comparison = (df_proba_survival_and_blocking_conditional_BF == df_proba_survival_and_blocking_conditional)
            equal = np.min(np.min(df_comparison))
            print(equal)
            if not equal:
                print(df_comparison)

        if self.log:
            print("Total blocking time by particle:")
            for p in range(est.N):
                df_blocking_periods = est.get_blocking_periods(p)
                print("\n\nParticle {}".format(p))
                print("Block periods:")
                print(df_blocking_periods)
                
                df_survival_periods = est.get_survival_periods(p)
                print("\nSurvival periods:")
                print(df_survival_periods)
        
        
                total_blocking_time = est.get_total_blocking_time(p)
                total_survival_time = est.get_total_survival_time(p)
                print("")
                print("Total blocking time = {:.3f}".format(total_blocking_time))
                print("Total survival time = {:.3f}".format(total_survival_time))
                print("% blocking time = {:.1f}%".format(total_blocking_time / total_survival_time * 100))
                print("\n")

        print("\nTotal blocking time for ALL particles:")
        all_total_blocking_time = est.get_all_total_blocking_time()
        all_total_survival_time = est.get_all_total_survival_time()
        print("Total blocking time (all particles) = {:.3f}".format(all_total_blocking_time))
        print("Total survival time (all particles) = {:.3f}".format(all_total_survival_time))
        print("% blocking time = {:.1f}%".format(all_total_blocking_time / all_total_survival_time * 100))
        print("\n")

        proba_blocking = est.estimate_proba_blocking()
        K = self.capacity
        print("\nBlocking probability estimate: {:.1f}%".format(proba_blocking*100))
        proba_blocking_K = compute_blocking_probability_birth_death_process(self.rhos, K)
        if proba_blocking_K is not None:
            print("Theoretical value: {:.1f}%".format(proba_blocking_K*100))

        print("Simulation setup:")
        print(est.setup())

        return  df_proba_survival_and_blocking_conditional, \
                (reactivate, finalize_type, nparticles, nmeantimes)

    @classmethod
    def test_fv_implementation(cls, nservers=1, K=5, buffer_size_activation=1, burnin_cycles_absorption=5,
                               nparticles_min=40, nparticles_max=80, nparticles_step_prop=1,
                               nmeantimes=500,
                               replications=5,
                               run_mc=True):
        """
        2021/04/19: Analyze convergence of the FV algorithm as number of particles N increases

        Arguments:
        nparticles_step_prop: positive float
            Step proportion: N(n+1) = (1 + prop)*N(n),
            so that we scale the step as the number of particles increases.
    
        nmeantimes: int
            nmeantimes parameter of the Fleming-Viot estimator class which should allow for enough time
            for the observation of the required burn-in cycles for all the N particles included in the FV simulation.
        """

        #--- System setup
        rate_birth = 0.7
        if nservers == 1:
            job_rates = [rate_birth]
            rate_death = [1]
            policy = [[1]]
            queue = queues.QueueMM(rate_birth, rate_death, nservers, K)
            # Queue environment (to pass to the simulation functions)
            env_queue = EnvQueueSingleBufferWithJobClasses(queue, job_rates=job_rates, rewards=[1], policy_assign=policy)
        elif nservers == 3:
            job_rates = [0.8, 0.7]
            rate_death = [1, 1, 1]
            policy = [[0.5, 0.5, 0.0], [0.0, 0.5, 0.5]]
            queue = queues.QueueMM(rate_birth, rate_death, nservers, K)
            # Queue environment (to pass to the simulation functions)
            env_queue = EnvQueueSingleBufferWithJobClasses(queue, job_rates=job_rates, rewards=[1, 1], policy_assign=policy)
        else:
            raise ValueError("Given Number of servers ({}) is invalid. Valid values are: 1, 3".format(nservers))
            
        # The test of the Fleming-Viot implementation is carried out as follows:
        # - Set K to a small value (e.g. K=5)
        # - Increase the number of particles N
        # - Set a large simulation time (e.g. nmeantimes=50)
        # - Increase the number of particles N check that the error
        # between the estimated and true blocking probability decreases as 1/sqrt(N)
        # (according to Propostion 2.1 in Matt's draft)

        # Simulation parameters
        if buffer_size_activation < 1:
            buffer_size_activation_value = int( round(buffer_size_activation*K) )
        else:
            buffer_size_activation_value = buffer_size_activation
        seed = 1717

        # Info parameters 
        dict_params_info = {'plot': True, 'log': False}

        nparticles = nparticles_min
        df_results = pd.DataFrame(columns=['K',
                                           'BSA',
                                           'N',
                                           'burnin_cycles',
                                           'replication',
                                           'Pr(MC)',
                                           'EMC(T)',
                                           'Time(MC)',
                                           '#Events(MC)',
                                           '#Cycles(MC)',
                                           'E(T)',
                                           '#Cycles(E(T))',
                                           'Pr(FV)',
                                           'Time(FV)',
                                           '#Events(FV)',
                                           '#Samples(S(t))',
                                           'Pr(K)',
                                           'seed',
                                           'exec_time'])
        case = 0
        ncases = int( np.log(nparticles_max / nparticles_min) / np.log(1 + nparticles_step_prop)) + 1
        print("System: # servers={}, K={}, rhos={}, buffer_size_activation={}, #burn-in absorption cycles={}".format(nservers, K, env_queue.getIntensities(), buffer_size_activation_value, burnin_cycles_absorption))
        time_start_all = timer()
        while nparticles <= nparticles_max:
            case += 1 
            print("\n*** Running simulation for nparticles={} ({} of {}) on {} replications...".format(nparticles, case, ncases, replications))

            dict_params_simul = {
                'nparticles': nparticles,
                'nmeantimes': nmeantimes,
                'buffer_size_activation': buffer_size_activation_value,
                'burnin_cycles_absorption': burnin_cycles_absorption,
                'seed': seed,
                    }

            for r in range(1, replications+1):
                print("\n\n\n\n\tReplication {} of {}...".format(r, replications))
                seed_rep = seed + 10*(r - 1)
                    ## We multiply by 10 to leave enough "space" to assign seeds in between
                    ## two consecutive replications to assign to the different FV steps
                    ## (est_surv, est_abs, est_fv)

                time_start = timer()

                print("\n\t--> Running Fleming-Viot estimation...")
                dict_params_simul['maxevents'] = np.Inf
                dict_params_simul['seed'] = seed_rep
                proba_blocking_fv, integral, expected_survival_time, \
                    n_survival_curve_observations, n_survival_time_observations, \
                        est_fv, est_abs, est_surv, dict_stats_fv = estimators.estimate_blocking_fv(env_queue, dict_params_simul, dict_params_info=dict_params_info)

                if run_mc:
                    print("\t--> Running Monte-Carlo estimation...")
                    dict_params_simul['maxevents'] = dict_stats_fv['nevents']
                    dict_params_simul['seed'] = seed_rep + 2  # This is the same seed used in the FV simulation in estimate_blocking_fv(), so we can compare better
                    proba_blocking_mc, \
                        expected_return_time_mc, \
                            n_return_observations, \
                                est_mc, dict_stats_mc = estimators.estimate_blocking_mc(env_queue, dict_params_simul, dict_params_info=dict_params_info)

                    # Check comparability in terms of # events in each simulation (MC vs. FV)
                    if dict_stats_mc['nevents'] != dict_stats_fv['nevents']:
                        message = "!!!! #events(MC) != #events(FV) ({}, {}) !!!!".format(dict_stats_mc['nevents'], dict_stats_fv['nevents'])
                        print(message)  # Shown in the log
                        warn(message)   # Shown in the console
                else:
                    proba_blocking_mc, expected_return_time_mc, n_return_observations, est_mc, dict_stats_mc = np.nan, None, None, None, {}

                time_end = timer()
                exec_time = time_end - time_start
                print("execution time MC + FV: {:.1f} sec, {:.1f} min".format(exec_time, exec_time/60))

                if nparticles == nparticles_min and r == 1:
                    rhos = est_fv.rhos
                    print("Computing TRUE blocking probability for nservers={}, K={}, rhos={}...".format(nservers, K, rhos))
                    proba_blocking_true = compute_blocking_probability_birth_death_process(rhos, K)

                # Results
                if run_mc:
                    print("\tP(K) by MC: {:.6f}% (simulation time = {:.1f} out of max={}, #events {} out of {})" \
                          .format(proba_blocking_mc*100, est_mc.get_simulation_time(), est_mc.maxtime, est_mc.nevents, est_mc.getMaxNumberOfEvents()))
                print("\tP(K) estimated by FV: {:.6f}%, E(T) = {:.1f} (simulation time = {:.1f} out of max={}, #events {} out of {})" \
                      .format(proba_blocking_fv*100, est_fv.expected_survival_time, est_fv.get_simulation_time(), est_fv.maxtime, est_fv.nevents, est_fv.getMaxNumberOfEvents()))
                print("\tTrue P(K): {:.6f}%".format(proba_blocking_true*100))

                # Store the results
                df_append = pd.DataFrame([[K,
                                           buffer_size_activation_value,
                                           nparticles,
                                           burnin_cycles_absorption,
                                           r,
                                           proba_blocking_mc,
                                           expected_return_time_mc,
                                           dict_stats_mc.get('time'),
                                           dict_stats_mc.get('nevents'),
                                           n_return_observations,
                                           est_fv.expected_survival_time,
                                           n_survival_time_observations,
                                           proba_blocking_fv,
                                           dict_stats_fv['time'],
                                           dict_stats_fv['nevents'],
                                           n_survival_curve_observations,
                                           proba_blocking_true,
                                           dict_params_simul['seed'],
                                           exec_time]],
                                         columns=df_results.columns, index=[case])
                df_results = df_results.append(df_append)

            print("Results:")
            print(df_results)
            nparticles += int( nparticles_step_prop*nparticles )
        time_end_all = timer()

        print("Total execution time: {:.1f} min".format((time_end_all - time_start_all) / 60))
        title = "Simulation results for #servers={}, K={}, rhos={}, ({}<=N<={}), T<={}, #Events<={}, Rep={}".format(nservers, K, rhos, nparticles_min, nparticles_max, est_fv.maxtime, est_fv.getMaxNumberOfEvents(), replications)
        print(title)
        print("Raw results by N:")
        print(df_results)

        df_results_agg_by_N = aggregation_bygroups(df_results, ['N'], ['#Events(MC)', '#Cycles(MC)', 'Pr(MC)', '#Events(FV)', 'Pr(FV)'])
        print("Aggregated results by N:")
        print(df_results_agg_by_N)

        # Add back the average of # events to the full data frame      
        df_results = pd.merge(df_results, df_results_agg_by_N.xs('mean', axis=1, level=1)[['#Events(MC)', '#Cycles(MC)', '#Events(FV)']],
                              left_on='N', right_index=True, suffixes=["", "_mean"])
        # Convert average to integer
        if run_mc:
            df_results = df_results.astype({'#Events(MC)_mean': np.int})
            df_results = df_results.astype({'#Cycles(MC)_mean': np.int})
        df_results = df_results.astype({'#Events(FV)_mean': np.int})
            
        return df_results, df_results_agg_by_N, est_fv, est_mc

    def analyze_estimates(  self,
                            replications=5,
                            K_values=[10, 20, 30, 40],
                            nparticles_values=[200, 400, 800, 1600],
                            nmeantimes_values=[50, 50, 50, 50],
                            buffer_size_activation_values=[1],
                            burnin_cycles_absorption_values=[5],
                            seed=1717,
                            run_mc=True,
                            dict_params_info={'plot': True, 'log': False}):
        #--- Parse input parameters
        assert len(nparticles_values) == len(K_values), "The number of values in the nparticles parameter is the same as in K_values."
        assert len(nmeantimes_values) == len(K_values), "The number of values in the nmeantimes parameter is the same as in K_values."
        assert len(burnin_cycles_absorption_values) == len(buffer_size_activation_values), "The number of values in the burnin_cycles_absorption_values parameter is the same as in buffer_size_activation_values."
        #--- Parse input parameters

        # Upper bound for the number of simulations to run
        # (it's an upper bound because when buffer_size_activation is a proportion, there may be repeated values for the actual buffer_size_activation used) 
        nsimul = int(   len(K_values) * \
                        len(buffer_size_activation_values))
    
        np.random.seed(seed)
        case = 0
        idx_K = -1
        print("System: # servers = {}, rhos = {}".format(self.nservers, self.rhos))

        time_start = timer()
        queue = copy.deepcopy(self.queue)
        for K in K_values:
            idx_K += 1
            queue.K = K
            nparticles = nparticles_values[idx_K]
            nmeantimes = nmeantimes_values[idx_K]
            print("\n\n---> NEW K (Queue's capacity = {})".format(queue.getCapacity()))
            print("---> (nparticles={}, nmeantimes={})" \
                  .format(nparticles, nmeantimes_values))

            print("Computing TRUE blocking probability...", end=" --> ")
            time_pr_start = timer()
            proba_blocking_true = compute_blocking_probability_birth_death_process(self.rhos, K)
            time_pr_end = timer()
            print("{:.1f} sec".format(time_pr_end - time_pr_start))
            print("Pr(K)={:.6f}%".format(proba_blocking_true*100))

            # Create the queue environment that is simulated below
            env_queue = EnvQueueSingleBufferWithJobClasses(queue, job_rates=self.job_rates, rewards=[1]*len(self.job_rates), policy_assign=self.policy)
                ## The rewards are not used at this point, so I just set them to 1 for all job classes.

            buffer_size_activation_value_prev = None
            for idx_bsa, buffer_size_activation in enumerate(buffer_size_activation_values):
                # When the buffer size for activation parameter is smaller than 1 it is considered a proportion of the queue's capacity
                if buffer_size_activation < 1:
                    buffer_size_activation_value = max(1, int( round( buffer_size_activation * K ) ))
                else:
                    buffer_size_activation_value = buffer_size_activation
                    # Convert the buffer size activation into a proportion so that it appears
                    # in the right place in the PLOT w.r.t. the other buffer_size_activation proportions
                    # (and not e.g. to the RIGHT of all other proportion values,
                    # which makes interpretation of the plot more difficult)
                    buffer_size_activation = buffer_size_activation_value / K
                # Do not repeat the previous buffer size activation value (which may happen when the parameter is given as a proportion)
                if buffer_size_activation_value == buffer_size_activation_value_prev:
                    continue
                burnin_cycles_absorption = burnin_cycles_absorption_values[idx_bsa]
                print("\n\t---> NEW BUFFER SIZE (BSA={}, BIC={})".format(buffer_size_activation_value, burnin_cycles_absorption))

                case += 1
                print("******************!!!!!!! Simulation {} of {} !!!!!!*****************\n\tK={}, nparticles={}, nmeantimes={}, buffer_size_activation={}, #burn-in absorption cycles={}" \
                      .format(case, nsimul, K, nparticles, nmeantimes, buffer_size_activation_value, burnin_cycles_absorption))
                for rep in range(replications):
                    time_start_rep = timer()
                    # NOTE THAT THE FIRST REPLICATION (rep=0) HAS THE SAME SEED FOR ALL PARAMETER SETTINGS
                    # This is nice because we can a little bit better compare the effect of the different parameter settings
                    # (but not so much anyway, because the values that are generated as the parameter settings change
                    # impact whatever is generated next --e.g. the initial events for particle 2
                    # will change if more events are generated for particle 1 when the simulation time increases...)
                    print("\n\t\t### Replication {} of {} ###".format(rep+1, replications))
                    seed_rep = seed + 10*rep
                        ## We multiply by 10 to leave enough "space" to assign seeds in between
                        ## two consecutive replications to assign to the different FV steps
                        ## (est_surv, est_abs, est_fv)
    
                    dict_params_simul = {
                        'nparticles': nparticles,
                        'nmeantimes': nmeantimes,
                        'buffer_size_activation': buffer_size_activation_value,
                        'burnin_cycles_absorption': burnin_cycles_absorption,
                        'seed': seed_rep,
                            }

                    print("\t\t*** FLEMING-VIOT ESTIMATION ***")
                    dict_params_simul['maxevents'] = np.Inf
                    proba_blocking_fv, integral, expected_survival_time, \
                        n_survival_curve_observations, n_survival_time_observations, \
                            est_fv, est_abs, est_surv, dict_stats_fv = estimators.estimate_blocking_fv(env_queue, dict_params_simul, dict_params_info=dict_params_info)

                    if run_mc:
                        print("\t\t*** MONTE-CARLO ESTIMATION ***")
                        dict_params_simul['maxevents'] = dict_stats_fv['nevents']
                        dict_params_simul['seed'] = 1327*seed_rep
                        proba_blocking_mc, \
                            expected_return_time_mc, \
                                n_return_observations, \
                                    est_mc, dict_stats_mc = estimators.estimate_blocking_mc(env_queue, dict_params_simul, dict_params_info=dict_params_info)
                    else:
                        proba_blocking_mc, expected_return_time_mc, n_return_observations, est_mc, dict_stats_mc = np.nan, None, None, None, {}

                    # Show estimations
                    if run_mc:
                        print("\t\tP(K) by MC: {:.6f}%".format(proba_blocking_mc*100))
                    print("\t\tP(K) estimated by FV (integral={:g} (n={}), E(T)={:.1f} (n={})): {:.6f}%".format(integral, n_survival_curve_observations, expected_survival_time, n_survival_time_observations, proba_blocking_fv*100))
                    print("\t\tTrue P(K): {:.6f}%".format(proba_blocking_true*100))

                    # Analyze the fairness of the comparison of results based on simulation time number of observed events
                    print("-- FAIRNESS --")
                    print("FV simulation:")
                    #print("- time = {:.1f} (surv={:.1f} ({:.1f}%), abs={:.1f} ({:.1f}%), fv={:.1f} ({:.1f}%))" \
                    #      .format(dict_stats_fv['time'], dict_stats_fv['time_surv'], dict_stats_fv['time_surv_prop']*100, \
                    #                                     dict_stats_fv['time_abs'], dict_stats_fv['time_abs_prop']*100,
                    #                                     dict_stats_fv['time_fv'], dict_stats_fv['time_fv_prop']*100))
                    #print("- #events = {} (surv={} ({:.1f}%), abs={} ({:.1f}%), fv={} ({:.1f}%))" \
                    #      .format(dict_stats_fv['nevents'], dict_stats_fv['nevents_surv'], dict_stats_fv['nevents_surv_prop']*100,
                    #                                        dict_stats_fv['nevents_abs'], dict_stats_fv['nevents_abs_prop']*100,
                    #                                        dict_stats_fv['nevents_fv'], dict_stats_fv['nevents_fv_prop']*100))
                    print("- time = {:.1f} (avg = {:.1f} per particle)".format(dict_stats_fv['time'], dict_stats_fv['time'] / nparticles))
                    print("- #events = {} (avg = {:.0f} per particle)".format(dict_stats_fv['nevents'], dict_stats_fv['nevents'] / nparticles))
                    if run_mc:
                        print("MC simulation:\n- time = {:.1f}\n- #events = {}".format(dict_stats_mc['time'], dict_stats_mc['nevents']))
                        print("Ratio MC / FV: time={:.1f}, nevents={:.1f}".format(dict_stats_mc['time'] / dict_stats_fv['time'], dict_stats_mc['nevents'] / dict_stats_fv['nevents']))
                        if dict_stats_mc['nevents'] != dict_stats_fv['nevents']:
                            message = "!!!! #events(MC) != #events(FV) ({}, {}) !!!!".format(dict_stats_mc['nevents'], dict_stats_fv['nevents'])
                            print(message)  # Shown in the log
                            warn(message)   # Shown in the console

                    # Add the observed measure to the output data frame with the results
                    # Notes:
                    # - We use the from_items() method as opposed to injecting  the data from a dictionary
                    # in order to preserve the order of the columns!
                    # - We need to enclose the value set for each column in [] in order to avoid the error message
                    # "when passing all scalar values, you must pass an index",
                    # which is NOT solved by using the parameter orient='columns', or at least it is not always solved...
                    # I have no clue when that would work!
                    # - There is no `index` parameter in the from_items() method so we need to set the index
                    # value afterwards by calling the set_index() method in conjunction with a pd.Index() call.
                    # Using set_index([1]) does NOT work because it says that the value 1 is an invalid key!!
                    df_new_estimates = pd.DataFrame.from_items([
                                                                ('rhos', [len(self.rhos) == 1 and self.rhos or len(self.rhos) > 1 and format(self.rhos)]),
                                                                ('K', [K]),
                                                                ('N', [nparticles]),
                                                                ('nmeantimes', [nmeantimes]),
                                                                ('buffer_size_activation', [buffer_size_activation]),
                                                                ('buffer_size_activation_value', [buffer_size_activation_value]),
                                                                ('burnin_cycles_absorption', [burnin_cycles_absorption]),
                                                                ('rep', [rep+1]),
                                                                ('seed', [seed_rep]),
                                                                ('Pr(MC)', [proba_blocking_mc]),
                                                                ('EMC(T)', [expected_return_time_mc]),
                                                                ('time(MC)', [dict_stats_mc.get('time')]),
                                                                ('n(MC)', [dict_stats_mc.get('nevents')]),
                                                                ('n(RT)', [n_return_observations]),
                                                                ('Pr(FV)', [proba_blocking_fv]),
                                                                ('integral', [integral]),
                                                                ('E(T)', [expected_survival_time]),
                                                                ('n(FV)', [dict_stats_fv['nevents']]),
                                                                ('n(PT)', [n_survival_curve_observations]),
                                                                ('n(ET)', [n_survival_time_observations]),
                                                                ('Pr(K)', [proba_blocking_true]),
                                                                ('ratio_mc_fv_time', [dict_stats_mc.get('time') is None and np.nan or dict_stats_mc.get('time') / dict_stats_fv['time']]),
                                                                ('ratio_mc_fv_events', [dict_stats_mc.get('nevents') is None and np.nan or dict_stats_mc.get('nevents') / dict_stats_fv['nevents']]),
                                                            ]) #, orient='columns')

                    # Survival probability and Phi(t) functions
                    df_new_functions = est_fv.estimate_proba_survival_and_blocking_conditional()
                    nobs = df_new_functions.shape[0]
                    df_new_functions = pd.concat([  pd.DataFrame({'K': [K]*nobs,
                                                                 'J': [buffer_size_activation_value]*nobs,
                                                                 'rep': [rep+1]*nobs}),
                                                    df_new_functions ],
                                                    axis=1)
                    # Plot the blue and red curves contributing to the integral used in the FV estimation
                    if rep < 0: #<= 2:
                        plot_curve_estimates(df_new_functions,
                                             dict_params={
                                                'birth_rates': est_fv.queue.getBirthRates(),
                                                'death_rates': est_fv.queue.getDeathRates(),
                                                'K': est_fv.queue.getCapacity(),
                                                'nparticles': dict_params_simul['nparticles'],
                                                'nmeantimes': dict_params_simul['nmeantimes'],
                                                'maxtime_mc': est_mc is not None and est_mc.maxtime or 0.0,
                                                'maxtime_fv': est_fv.maxtime,
                                                'buffer_size_activation': buffer_size_activation_value,
                                                'mean_lifetime': expected_survival_time,
                                                'n_survival_curve_observations': n_survival_curve_observations,
                                                'n_survival_time_observations': n_survival_time_observations,
                                                'proba_blocking_fv': proba_blocking_fv,
                                                'finalize_type': est_fv.getFinalizeType(),
                                                'seed': seed_rep
                                                })

                    # Append results to output data frames
                    if case == 1 and rep == 0:
                        # First loop iteration
                        # => Create the output data frames
                        df_proba_blocking_estimates = df_new_estimates
                        df_proba_survival_and_blocking_conditional = df_new_functions
                    else:
                        # Update the output data frames with new rows
                        df_proba_blocking_estimates = pd.concat([df_proba_blocking_estimates,
                                                                 df_new_estimates],
                                                                 axis=0)
                        df_proba_survival_and_blocking_conditional = pd.concat([df_proba_survival_and_blocking_conditional,
                                                                                df_new_functions],
                                                                                axis=0)

                    time_end_rep = timer()
                    exec_time = time_end_rep - time_start_rep
                    print("\n---> Execution time MC + FV: {:.1f} sec, {:.1f} min".format(exec_time, exec_time/60))

                buffer_size_activation_value_prev = buffer_size_activation_value

            # Show the results obtained for the current K
            print("Simulation results for #servers={}, rhos={}, K={}, N={}, T={} ({}x), max #events={}" \
                  .format(self.nservers, self.rhos, K, nparticles, est_fv.maxtime, nmeantimes, est_fv.getMaxNumberOfEvents()))
            print(df_proba_blocking_estimates)

        # Correctly define the row indices from 0 to the number of records in each data frame
        df_proba_blocking_estimates.set_index( pd.Index(range(df_proba_blocking_estimates.shape[0])), inplace=True )
        df_proba_survival_and_blocking_conditional.set_index( pd.Index(range(df_proba_survival_and_blocking_conditional.shape[0])), inplace=True )

        time_end = timer()
        time_elapsed = time_end - time_start
        print("Execution time: {:.1f} sec, {:.1f} min, {:.1f} hours".format(time_elapsed, time_elapsed / 60, time_elapsed / 3600))

        print("Top and bottom 5 records in the results data frame:")
        print(df_proba_blocking_estimates.head())
        print(df_proba_blocking_estimates.tail())

        # Aggregate results
        df_proba_blocking_estimates_agg = aggregation_bygroups(df_proba_blocking_estimates,
                                                               ['K', 'buffer_size_activation', 'N'],
                                                               ['E(T)', 'Pr(MC)', 'Pr(FV)', 'Pr(K)'])

        return df_proba_blocking_estimates, df_proba_blocking_estimates_agg, \
                    df_proba_survival_and_blocking_conditional, \
                        est_fv, est_mc

    @classmethod
    def plot_aggregated_convergence_results(cls, results_convergence):

        def plot(df, df_agg,
                 grp_K, grp_axis, grp_legend,
                 replications):
            """
            The input data frame should be aggregated by K and two other variables that define
            the grp_axis and the grp_legend, IN THIS ORDER and be created via the pd.groupby()
            method using as_index=True.
            """
            K_values, _, _ = df_agg.index.levels

            # Get the index position of each "index variable"
            # IMPORTANT: We CANNOT retrieve these values from the above df_agg.index.levels
            # call because we don't know the position of the `axis` variable and of the `legend`
            # variable among the index columns.
            grp_axis_idx = df_agg.index.names.index(grp_axis)
            grp_legend_idx = df_agg.index.names.index(grp_legend)
            axis_values = df_agg.index.levels[grp_axis_idx]
            legend_values = df_agg.index.levels[grp_legend_idx]
            se_mult = 2
            axes = plt.figure(figsize=(9,4*len(K_values))).subplots(len(K_values),2)
            cmap_red = cm.get_cmap('Reds')
            cmap_green = cm.get_cmap('Greens')
            color_norm = matplotlib.colors.Normalize(vmin=0.8*legend_values[0], vmax=legend_values[-1])
            for idx, K in enumerate(K_values):
                ind_K = (df[grp_K] == K)
                if len(K_values) == 1:
                    (ax_mc, ax_fv) = axes
                else:
                    (ax_mc, ax_fv) = axes[idx]
                legend_lines_mc  = []
                legend_lines_fv  = []
                legend_labels_mc = []
                legend_labels_fv = []
                for idx_legend, legend_value in enumerate(legend_values):
                    print("Plotting for K={}, legend value {}...".format(K, legend_value))
                    try:
                        # Subset the values to plot for the current K value and legend
                        # The subsetting step depends on the position of the legend variable
                        # among the index variables.

                        # NOTE: We need to `try` this process because the legend values
                        # may NOT happen in all grouping levels, in which case we would have
                        # an index error.
                        if grp_legend_idx == 1:
                            # The legend variable is the second of the index columns
                            # Note: this subsetting can yield an error when the legend value
                            # is NOT a possible value for the current K value.
                            df2plot = df_agg.loc[(K, legend_value)]
                        else:
                            # The legend variable is the third of the index columns
                            # => we need to list all possible values of the second index columns to subset the data for plotting
                            # Note: this subsetting CANNOT yield an error even when some of the
                            # axis_values do NOT take place at the current K value, because
                            # Python filters the data frame to the axis_values occurring for the
                            # current K.
                            df2plot = df_agg.loc[(K, list(axis_values), legend_value)]

                        # Color for the lines for each legend
                        # (the line for the last legend --which corresponds to the largest parameter value
                        # expected to be the best setting, because it has more particles/longer-simulation-time
                        # is plotted with the HIGHEST COLOR INTENSITY, while the rest are plotted with lighter colors
                        # selected from the respective color map)
                        if idx_legend == len(legend_values) - 1:
                            color_red = "red"
                            color_green = "green"
                        else:
                            color_strength = color_norm(legend_value)
                            color_red = cmap_red(color_strength)
                            color_green = cmap_green(color_strength)

                        # Lines in each plot (shown with error bars)
                        yerr_mc = se_mult*df2plot[y_mc]['SE']
                        yerr_fv = se_mult*df2plot[y_fv]['SE']
                        yerr_ref_mc = se_mult*df2plot[proba_true]['SE']       # Reference value is the blocking probability
                        line_mc = ax_mc.errorbar(axis_values, df2plot[y_mc]['mean']*100, yerr=yerr_mc*100,
                                    capsize=4, color=color_red, marker='.')
                        line_fv = ax_fv.errorbar(axis_values, df2plot[y_fv]['mean']*100, yerr=yerr_fv*100,
                                    capsize=4, color=color_green, marker='.')
                        line_ref_mc = ax_mc.errorbar(axis_values, df2plot[proba_true]['mean']*100, yerr=yerr_ref_mc*100,
                                    capsize=4, color="black", marker='.', linestyle='dashed')

                        # Legend lines and labels in each plot (MC and FV)
                        legend_lines_mc  += [line_mc, line_ref_mc]
                        legend_lines_fv  += [line_fv, line_ref_mc]
                        legend_labels_mc += ["MC: {}={}".format(grp_legend, int(legend_value)), "True Pr(K)"]
                        legend_labels_fv += ["FV: {}={}".format(grp_legend, int(legend_value)), "True Pr(K)"]

                        # Add violinplots for the LARGEST legend value
                        # (which is expected to give the best results, as mentioned above)
                        if idx_legend == len(legend_values) - 1:
                            ind = (df[grp_K] == K) & (df[grp_legend] == legend_value)
                            plotting.violinplot(ax_mc,  [df[ind & (df[grp_axis]==x)][y_mc]*100 for x in axis_values],
                                                        positions=axis_values, showmeans=True, showmedians=False, linewidth=4,
                                                        color_body="red", color_lines="red", color_means="red")            
                            plotting.violinplot(ax_fv,  [df[ind & (df[grp_axis]==x)][y_fv]*100 for x in axis_values],
                                                        positions=axis_values, showmeans=True, showmedians=False, linewidth=4,
                                                        color_body="green", color_lines="green", color_means="green")            
                            for ax in (ax_mc, ax_fv):
                                ax.hlines([df[ind & (df[grp_axis]==x)][proba_true]*100 for x in axis_values], ax.get_xlim()[0], ax.get_xlim()[1], color='black', linestyles='dashed')

                        # Add labels     
                        for ax in (ax_mc, ax_fv):
                            ax.set_xlabel(grp_axis)
                            ax.yaxis.set_major_formatter(mtick.PercentFormatter())
                        ax_mc.set_ylabel('K = {:.0f}'.format(K), fontsize=12)
                    except:
                        print("Legend value SKIPPED because it does not happen for this K value!")
                        pass

                # Define Y-axis limits: the Y-axis upper limit is set to the maximum observed in the original containing the results (non-aggregated for plotting)
                ymax = np.nanmax(np.r_[df[ind_K][y_mc], df[ind_K][y_fv]])*100
                for ax in (ax_mc, ax_fv):
                    ax.set_ylim((0, ymax*1.1))

                # Add the legend
                ax_mc.legend(legend_lines_mc,
                             legend_labels_mc,
                             ncol=2,
                             fontsize='x-small')
                ax_fv.legend(legend_lines_fv,
                             legend_labels_fv,
                             ncol=2,
                             fontsize='x-small')

                # Add the title
                plt.suptitle("Estimated blocking probability P(K) using a particle system" \
                             " (Mean +/-{}SE + Boxplots of largest legend value, replications={})" \
                             "\nMonte Carlo (red) vs. Fleming Viot (green)" \
                             .format(se_mult, replications))

        # Define the analysis data frame and the name of the variables involved in the plots
        df = results_convergence
        # Grouping variables
        grp_buffer = 'buffer_size_activation'
        grp_part = 'N'
        grp_time = 'nmeantimes'
        grp_K = 'K'
        # The grouping variables should be EXACTLY THREE, which define:
        # - the page (e.g. K)
        # - the axis (e.g. nparticles)
        # - the legend (e.g. buffer size)
        groupvars = [grp_K, grp_buffer, grp_part]
        # Analysis variables
        y_mc = 'Pr(MC)'
        y_fv = 'Pr(FV)'      # Approximation 1
        y_fv2 = 'Pr(FV2)'     # Approximation 2
        proba_true = 'Pr(K)'  # Reference value for comparison of estimated values
        analvars = [y_mc, y_fv, y_fv2, proba_true]
        replications = int(np.max(df['rep']))

        # Analysis by group (mean, std, min, max)
        df_agg = aggregation_bygroups(df, groupvars, analvars)

        # Plot convergence analysis for ALL parameter values
        # first for grp_part, then for grp_time
        grp_axis = grp_part
        grp_legend = grp_buffer
        print("1:\n{}".format(df_agg))
        plot(df, df_agg,
             grp_K, grp_axis, grp_legend,
             replications)

        grp_axis = grp_buffer
        grp_legend = grp_part
        #print("2:\n{}".format(df_agg))
        #plot(df, df_agg,
        #     grp_K, grp_axis, grp_legend,
        #     replications)

        return df_agg

    @classmethod
    def plot_aggregated_convergence_results_maxvalues(cls, results_convergence):

        def plot(df2plot, grp_K, grp_axis, legend, se_mult=2):
            K_values = df2plot.index.levels[0]

            legend_label_mc = "MC: {}".format(legend)
            legend_label_fv = "FV: {}".format(legend)
            axes = plt.figure(figsize=(9,4*len(K_values))).subplots(len(K_values),1)
            for idx, K in enumerate(K_values):
                if len(K_values) == 1:
                    ax = axes
                else:
                    ax = axes[idx]
                ax.errorbar(df2plot.loc[K].index, df2plot.loc[K][y_mc]['mean'], yerr=se_mult*df2plot.loc[K][y_mc]['SE'],
                            capsize=4, color='red', marker='.')
                ax.errorbar(df2plot.loc[K].index, df2plot.loc[K][y_fv]['mean'], yerr=se_mult*df2plot.loc[K][y_fv]['SE'],
                            capsize=4, color='green', marker='.')
                ax.errorbar(df2plot.loc[K].index, df2plot.loc[K][proba_true]['mean'], yerr=se_mult*df2plot.loc[K][proba_true]['SE'],
                            capsize=4, color='black', marker='.', linestyle='dashed')
                #ax.axhline(y=P_true, color='black', linestyle='dashed')
                ax.set_xlabel(grp_axis)
                ax.set_ylabel('K = {:.0f}'.format(K))
                ymax = np.max(np.r_[df2plot.loc[K][y_mc]['mean'] + se_mult*df2plot.loc[K][y_mc]['SE'],
                                    df2plot.loc[K][y_fv]['mean'] + se_mult*df2plot.loc[K][y_fv]['SE'],
                                    df2plot.loc[K][proba_true]['mean'] + se_mult*df2plot.loc[K][proba_true]['SE']])
                ax.set_ylim((0, ymax*1.1))
                ax.legend([legend_label_mc,
                           legend_label_fv,
                           "Blocking rate values"])
                plt.suptitle("P(K) vs. {} in the Fleming Viot system (+/-{}SE, replications={})" \
                             .format(grp_axis.upper(), se_mult, replications))

        # Define the analysis data frame and the name of the variables involved in the plots
        df = results_convergence
        grp_part = 'N'
        grp_time = 'nmeantimes'
        grp_K = 'K'
        y_mc = 'Pr(MC)'
        y_fv = 'Pr(FV)'  # Approximation 1
        proba_true = 'Pr(K)'  # Reference values for comparing estimated values against: observed blocking time rate (calculated from the MC simulation)
        analvars = [y_mc, y_fv, proba_true]
        replications = int(np.max(df['rep']))

        # Filter each analysis by group by the largest value of the other group variable
        # (because the largest value of the parameter is supposed to be best in the sense that
        # more particles are used in the simulation or the simulation is run for longer)
        all_nmeantimes = np.unique(df[grp_time])
        nmeantimes_max = int(all_nmeantimes[-1])
        legend = "{} = {}".format(grp_time, nmeantimes_max)
        df4part = df[ df[grp_time] == nmeantimes_max ]
        df_agg_byparam = aggregation_bygroups(df4part, [grp_K, grp_part], analvars)
        plot(df_agg_byparam, grp_K, grp_part, legend, se_mult=2)

        all_nparticles = np.unique(df[grp_part])
        nparticles_max = int(all_nparticles[-1])
        legend = "{} = {}".format(grp_part, nparticles_max)
        df4iter = df[ df[grp_part] == nparticles_max ]
        df_byiter = aggregation_bygroups(df4iter, [grp_K, grp_time], analvars)
        plot(df_byiter, grp_K, grp_time, legend, se_mult=2)

#------------------- Functions --------------------
def test_mc_implementation(nservers, K, paramsfile, nmeantimes=None, repmax=None, figfile=None):
    "2021/05/14: Run the MC simulation with simulation parameters read from a CSV file"

    #--- Test one server
    rate_birth = 0.7
    if nservers == 1:
        job_rates = [rate_birth]
        rate_death = [1]
        policy = [[1]]
        queue = queues.QueueMM(rate_birth, rate_death, nservers, K)
        # Queue environment (to pass to the simulation functions)
        env_queue = EnvQueueSingleBufferWithJobClasses(queue, job_rates=job_rates, rewards=[1], policy_assign=policy)
    elif nservers == 3:
        job_rates = [0.8, 0.7]
        rate_death = [1, 1, 1]
        policy = [[0.5, 0.5, 0.0], [0.0, 0.5, 0.5]]
        queue = queues.QueueMM(rate_birth, rate_death, nservers, K)
        # Queue environment (to pass to the simulation functions)
        env_queue = EnvQueueSingleBufferWithJobClasses(queue, job_rates=job_rates, rewards=[1, 1], policy_assign=policy)
    else:
        raise ValueError("Given Number of servers ({}) is invalid. Valid values are: 1, 3".format(nservers))
    rhos = [b/d for b, d in zip(queue.getBirthRates(), queue.getDeathRates())]

    # Info parameters 
    dict_params_info = {'plot': True, 'log': False}

    # Read data with parameter settings for the run
    df_parameters = pd.read_csv(paramsfile)
    df_parameters.rename(index=str, columns={'Unnamed: 0': 'setcase'}, inplace=True)
    print("System: # servers={}".format(nservers))
    print("Simulation parameters read from {} for Monte-Carlo simulation:\n{}".format(paramsfile, df_parameters))
    df_results = pd.DataFrame(columns=['K',
                                       'BSA',
                                       'N',
                                       'replication',
                                       'Pr(MC)',
                                       'EMC(T)',
                                       'Time(MC)',
                                       '#Events(MC)',
                                       '#Cycles(MC)',
                                       'Pr(K)',
                                       'seed',
                                       'exec_time'])
    ncases = df_parameters.shape[0]
    max_fv = 0  # Maximum P(K) estimation by FV read from the parameters file in order to properly scale the MC plot
    time_start_all = timer()
    for case in range(ncases):
        paramK = df_parameters['K'][case]
        # Only run the simulation for the value of K given in the input parameter of the function
        if K == paramK:
            max_fv = max( max_fv, df_parameters['Pr(FV)'][case] )
            setcase = df_parameters['setcase'][case]
            buffer_size_activation = df_parameters['BSA'][case]
            nparticles = df_parameters['N'][case]
            nevents = df_parameters['#Events(FV)'][case]
            rep = df_parameters['replication'][case]
            seed = df_parameters['seed'][case]
            proba_blocking_true = df_parameters['Pr(K)'][case]
            if rep == 1:
                print("\n*** Running replications for set case #{} on T={}x, #events={}: K={}, BSA={}, N={}, seed={}".format(setcase, nmeantimes, nevents, K, buffer_size_activation, nparticles, seed))
            print("\n\tReplication {}...".format(rep), end=" ")

            dict_params_simul = {
                'nparticles': nparticles,
                'nmeantimes': nmeantimes,
                'buffer_size_activation': buffer_size_activation,
                'seed': seed,
                    }

            if repmax is None or rep <= repmax:
                time_start = timer()
    
                print("--> Running Monte-Carlo simulation...")
                dict_params_simul['maxevents'] = nevents
                proba_blocking_mc, \
                    expected_return_time_mc, \
                        n_return_observations, \
                            est_mc, dict_stats_mc = estimators.estimate_blocking_mc(env_queue, dict_params_simul, dict_params_info=dict_params_info)

                time_end = timer()
                exec_time = time_end - time_start
                print("execution time: {:.1f} sec, {:.1f} min".format(exec_time, exec_time/60))
                print("\tP(K) by MC: {:.6f}% (simulation time = {:.1f} out of max={}, #events {} out of {})" \
                      .format(proba_blocking_mc*100, est_mc.get_simulation_time(), est_mc.maxtime, est_mc.nevents, est_mc.getMaxNumberOfEvents()))
                print("\tTrue P(K): {:.6f}%".format(proba_blocking_true*100))
    
                # Store the results
                df_append = pd.DataFrame([[K,
                                           buffer_size_activation,
                                           nparticles,
                                           rep,
                                           proba_blocking_mc,
                                           expected_return_time_mc,
                                           dict_stats_mc['time'],
                                           dict_stats_mc['nevents'],
                                           n_return_observations,
                                           proba_blocking_true,
                                           dict_params_simul['seed'],
                                           exec_time]],
                                         columns=df_results.columns, index=[case])
                df_results = df_results.append(df_append)

    time_end_all = timer()

    print("Total execution time: {:.1f} min".format((time_end_all - time_start_all) / 60))
    title = "Monte-Carlo simulation results for #servers={}, rhos={}, K={}:".format(nservers, rhos, K)
    print(title)
    print(df_results)
    showtitle = False
    
    df_results_agg_by_N = aggregation_bygroups(df_results, ['N'], ['#Events(MC)', 'Pr(MC)'])
    print("Aggregated results by N:")
    print(df_results_agg_by_N)

    # Add back the average of # events to the full data frame      
    df_results = pd.merge(df_results, df_results_agg_by_N['#Events(MC)']['mean'],
                          left_on='N', right_index=True, suffixes=["", "_mean"])
    # Convert average to integer
    df_results = df_results.astype({'#Events(MC)_mean': np.int})

    plt.figure()
    legend_lines_mc = []
    legend_lines_ref = []
    ax = plt.gca()
    plt.plot(df_results['N'], df_results['Pr(MC)']*100, 'r.', markersize=2)
    line_mc = plt.errorbar(list(df_results_agg_by_N.index), df_results_agg_by_N['Pr(MC)']['mean']*100, yerr=2*df_results_agg_by_N['Pr(MC)']['SE']*100, capsize=4, color='red', marker='x')
    legend_lines_mc += [line_mc]
    line_ref = ax.hlines(df_results.iloc[0]['Pr(K)']*100, df_results.iloc[0]['N'], df_results.iloc[-1]['N'], color='gray', linestyles='dashed')
    legend_lines_ref += [line_ref]
    plt.title(title, fontsize=10)
    #ax.set_xlim([0, ax.get_xlim()[1]])
    ymax = max( ax.get_ylim()[1], max_fv )
    ax.set_ylim([0, ymax])
    ax.set_xlabel("N (number of particles)")
    ax.set_ylabel("Blocking probability (%)")
    ax.legend(legend_lines_mc + legend_lines_ref, ['MC +/- 2SE', 'True'], fontsize='x-small')

    # Violin plots
    (ax_mc) = plt.figure(figsize=(8,4)).subplots(1,1)
    nevents_values = np.unique(df_results['#Events(MC)_mean'])
    violin_widths_mc = (nevents_values[-1] - nevents_values[0]) / 10
    plotting.violinplot(ax_mc,  [df_results[ df_results['#Events(MC)_mean']==x ]['Pr(MC)']*100 for x in nevents_values],
                                positions=nevents_values, showmeans=True, showmedians=False, linewidth=2, widths=violin_widths_mc,
                                color_body="red", color_lines="red", color_means="red")
    # Add the observed points
    ax_mc.plot(df_results['#Events(MC)'], df_results['Pr(MC)']*100, 'r.', markersize=2)
    
    ax_mc.hlines(df_results.iloc[0]['Pr(K)']*100, df_results.iloc[0]['#Events(MC)_mean'], df_results.iloc[-1]['#Events(MC)_mean'], color='gray', linestyles='dashed')
    if showtitle:
        plt.suptitle(title, fontsize=10)
    # Set a common vertical axis
    ymax = max( ax_mc.get_ylim()[1], max_fv )
    ax_mc.set_ylim([0, ymax])
    ax_mc.set_xlabel("Average number of events")
    ax_mc.set_ylabel("Blocking probability (%)")

    if figfile is not None:
        plt.gcf().subplots_adjust(left=0.15)
            ## To avoid cut off of vertical axis label!!
            ## Ref: https://stackoverflow.com/questions/6774086/why-is-my-xlabel-cut-off-in-my-matplotlib-plot 
        plt.savefig(figfile)
        
    return df_results, df_results_agg_by_N, est_mc 

def compute_errors(df_results,
                   y_mc="Pr(MC)", y_fv="Pr(FV)", y_true="Pr(K)"):
    """
    Computes estimation errors on a set of results w.r.t. to a true value
   
    Arguments:
    df_results: pandas DataFrame
        DataFrame with the results of the simulation which should contain
        at least the following columns:
        - `y_mc`: variable containing the estimated of `y_true` by Monte-Carlo
        - `y_fv`: variable containing the estimate of `y_true` by Fleming-Viot
        - `y_true`: variable containing the true value estimated by MC and FV (used as a reference line)

    Return: pandas DataFrame
        Input DataFrame with 4 new columns:
        - "error_mc": absolute error of the MC estimation
        - "error_fv": absolute error of the FV estimation
        - "error_rel_mc": relative error of the MC estimation
        - "error_rel_fv": relative error of the FV estimation
    """
    df = copy.deepcopy(df_results)
    
    df["error_mc"] = df[y_mc] - df[y_true]
    df["error_fv"] = df[y_fv] - df[y_true]
    df["error_rel_mc"] = (df[y_mc] - df[y_true]) / df[y_true]
    df["error_rel_fv"] = (df[y_fv] - df[y_true]) / df[y_true]
    #print(df[[y_mc, y_fv, "error_rel_mc", "error_rel_fv"]])

    return df

def plot_estimates1(df_results, x, y, subset=None,
                   grp_K="K", y_true="Pr(K)", rep="rep",
                   violin_width_factor=0.2, color="green", xlabel=None,
                   markersize=7, fontsize=13, showtitle=False, figfile=None):
    """
    Plots the distribution of estimates as violin plots for the MC and the FV methods
    against a variable of interest, x.

    Arguments:
    df_results: pandas DataFrame
        DataFrame with the results of the simulation which should contain
        at least the following columns:
        - `grp_K`: grouping variable by which a separate plot is made
        - `x`: variable of interest to plot on the X-axis
        - `y`: variable containing the estimate of `y_true` to plot
        - `y_true`: variable containing the true value estimated by MC and FV (used as a reference line)
        - `rep`: index identifying the simulation replication

    subset: expression
        An expression to filter the rows to plot.
        Ex: df_results['nparticles']==400

    Return: pandas DataFrame
        DataFrame containing the observations in the input data frame used for plotting.
    """
    #--- Parse input parameters
    # Rows to plot
    if subset is not None:
        df2plot = df_results[subset]
    else:
        df2plot = df_results

    if xlabel is None:
        xlabel = x
    #--- Parse input parameters

    # Get the values of the group variable on which we generate a SEPARATE plot
    # by computing its frequency distribution
    K_values = df2plot[grp_K].value_counts(sort=True).index
    replications = int(np.max(df2plot[rep]))    # For informational purposes
    for K in K_values:
        ind = (df2plot[grp_K] == K)
        # Compute the frequency of occurrence of the x values
        # so that we get the values from the index of the frequency table
        x_values = df2plot[ind][x].value_counts(sort=True).index
        # Widths of violins as 10% of the x value range (so that violins are visible --as opposed to just seeing a vertical line)
        proba_blocking_K = df2plot[ind][y_true].iloc[0]
        #print("K={:.0f}: {}".format(K, x_values))
        plt.figure()
        ax = plt.gca()
        #ax = plt.gca()
        #plt.plot([x_values[0], x_values[-1]], [0.0, 0.0], color="gray")
        # We create a violin plot for each set of not NaN errors (MC & FV), one set per x value
        y_values = [df2plot[ind & (df2plot[x]==x_value)][y].dropna()*100 for x_value in x_values]
        widths = violin_width_factor * (x_values[-1] - x_values[0])
        plotting.violinplot(ax,  y_values,
                            positions=x_values, showmeans=True, showmedians=False, linewidth=2, widths=widths,
                            color_body=color, color_lines=color, color_means=color)

        # Plot points
        npoints = df2plot[ind].shape[0]
        jitter = 1 + 0.1*(np.random.random(npoints) - 0.5)
        ax.plot(df2plot[ind][x]*jitter, df2plot[ind][y]*100, 'k.', markersize=markersize)

        # Reference line with the true value
        ax.axhline(proba_blocking_K*100, color="gray", linestyle="dashed")

        ymax = 1.1*np.max(np.r_[df2plot[ind][y]*100, proba_blocking_K*100])
        ax.set_xlim([0, 1])
        ax.set_ylim([-0.05*ymax, ymax])
        ax.set_xlabel(xlabel, fontsize=fontsize)
        ax.set_ylabel("Blocking probability (%)", fontsize=fontsize)
        plt.xticks(fontsize=fontsize)
        plt.yticks(fontsize=fontsize)
        
        plt.gcf().subplots_adjust(left=0.3)
        if showtitle:
            plt.suptitle("Distribution of blocking probability estimates of Pr(K={:.0f}) = {:.6f}% on {} replications" \
                         .format(K, proba_blocking_K*100, replications) +
                         "\nMonte Carlo (red) vs. Fleming Viot (green)")

    return df2plot

def plot_estimates(df_results, x, subset=None,
                   grp_K="K", y_mc="Pr(MC)", y_fv="Pr(FV)", y_true="Pr(K)", rep="rep",
                   xlabel=None, markersize=7, fontsize=13, showtitle=False, figfile=None):
    """
    Plots the distribution of estimates as violin plots for the MC and the FV methods
    against a variable of interest, x.

    Arguments:
    df_results: pandas DataFrame
        DataFrame with the results of the simulation which should contain
        at least the following columns:
        - `grp_K`: grouping variable by which a separate plot is made
        - `x`: variable of interest to plot on the X-axis
        - `y_mc`: variable containing the estimated of `y_true` by Monte-Carlo
        - `y_fv`: variable containing the estimate of `y_true` by Fleming-Viot
        - `y_true`: variable containing the true value estimated by MC and FV (used as a reference line)
        - `rep`: index identifying the simulation replication

    subset: expression
        An expression to filter the rows to plot.
        Ex: df_results['nparticles']==400

    Return: pandas DataFrame
        DataFrame containing the observations in the input data frame used for plotting.
    """
    #--- Parse input parameters
    # Rows to plot
    if subset is not None:
        df2plot = df_results[subset]
    else:
        df2plot = df_results

    if xlabel is None:
        xlabel = x
    #--- Parse input parameters

    # Get the values of the group variable on which we generate a SEPARATE plot
    # by computing its frequency distribution
    K_values = df2plot[grp_K].value_counts(sort=False).index
    replications = int(np.max(df2plot[rep]))    # For informational purposes
    for K in K_values:
        ind = (df2plot[grp_K] == K)
        # Compute the frequency of occurrence of the x values
        # so that we get the values from the index of the frequency table
        x_values = df2plot[ind][x].value_counts(sort=True).index
        # Widths of violins as 10% of the x value range (so that violins are visible --as opposed to just seeing a vertical line)
        widths = (x_values[-1] - x_values[0]) / 10
        proba_blocking_K = df2plot[ind][y_true].iloc[0]
        #print("K={:.0f}: {}".format(K, x_values))
        (fig, axes) = plt.subplots(1, 2, figsize=(12,4))
        ax1 = axes[0]
        ax2 = axes[1]
        #ax = plt.gca()
        #plt.plot([x_values[0], x_values[-1]], [0.0, 0.0], color="gray")
        # We create a violin plot for each set of not NaN errors (MC & FV), one set per x value
        y1 = [df2plot[ind & (df2plot[x]==x_value)][y_mc].dropna()*100 for x_value in x_values]
        y2 = [df2plot[ind & (df2plot[x]==x_value)][y_fv].dropna()*100 for x_value in x_values]
        plotting.violinplot(ax1,  y1,
                            positions=x_values, showmeans=True, showmedians=False, linewidth=2, widths=widths,
                            color_body="red", color_lines="red", color_means="red")
        plotting.violinplot(ax2,  y2,
                            positions=x_values, showmeans=True, showmedians=False, linewidth=2, widths=widths,
                            color_body="green", color_lines="green", color_means="green")

        # Plot points
        npoints = df2plot.shape[0]
        jitter = 1 + 0.1*(np.random.random(npoints) - 0.5)
        ax1.plot(df2plot[x]*jitter, df2plot[y_mc]*100, 'k.', markersize=markersize)
        ax2.plot(df2plot[x]*jitter, df2plot[y_fv]*100, 'k.', markersize=markersize)

        ymax = np.max([ np.max(np.r_[y1, y2]), proba_blocking_K ])
        for ax in axes:
            ax.set_xlim([0, 1])
            ax.set_ylim([0, ymax])
            ax.set_xlabel(xlabel, fontsize=fontsize)
            ax.set_ylabel("Estimated blocking probability (%)", fontsize=fontsize)
            ax.axhline(proba_blocking_K*100, color="gray", linestyle="dashed")
        plt.xticks(fontsize=fontsize)
        plt.yticks(fontsize=fontsize)
        if showtitle:
            plt.suptitle("Distribution of blocking probability estimates of Pr(K={:.0f}) = {:.6f}% on {} replications" \
                         .format(K, proba_blocking_K*100, replications) +
                         "\nMonte Carlo (red) vs. Fleming Viot (green)")

    return df2plot

def plot_errors(df_results, x, subset=None, widths=0.1,
                grp_K="K", error_mc="error_rel_mc", error_fv="error_rel_fv", rep="rep",
                xlabel=None, showtitle=True):
    """
    Plots the distribution of estimation errors as violin plots for the MC and the FV methods
    against a variable of interest, x.

    Arguments:
    df_results: pandas DataFrame
        DataFrame with the results of the simulation which should contain
        at least the following columns:
        - `grp_K`: grouping variable by which a separate plot is made
        - `x`: variable of interest to plot on the X-axis
        - `error_mc`: variable to plot containing the error of Monte-Carlo method
        - `error_fv`: variable to plot containing the error of the Fleming-Viot method
        - `rep`: index identifying the simulation replication

    subset: expression
        An expression to filter the rows to plot.
        Ex: df_results['nparticles']==400

    widths: float
        `widths` parameter of the pyplot.violinplot() function that defines the width of each violin.
        This should be set to something that makes the violin plots visible w.r.t. to the scale of the x axis.

    Return: pandas DataFrame
        DataFrame containing the observations in the input data frame used for plotting.
    """
    #--- Parse input parameters
    # Rows to plot
    if subset is not None:
        df2plot = df_results[subset]
    else:
        df2plot = df_results

    if xlabel is None:
        xlabel = x
    #--- Parse input parameters

    # Get the values of the group variable on which we generate a SEPARATE plot
    # by computing its frequency distribution
    K_values = df2plot[grp_K].value_counts(sort=False).index
    replications = int(np.max(df2plot[rep]))    # For informational purposes

    # Compute the max absolute values of all Y's to plot, so we can visually compare the plots
    yabsmax = np.nanmax(np.r_[ np.abs(df2plot[error_mc]), np.abs(df2plot[error_fv])] )*100
    # The above max value may be too large, so we set the vertical scale to -100% -- +100%
    yabsmax = 1.0*100
    for K in K_values:
        ind = (df2plot[grp_K] == K)
        # Compute the frequency of occurrence of the x values
        # so that we get the values from the index of the frequency table
        x_values = df2plot[ind][x].value_counts(sort=False).index
        #print("K={:.0f}: {}".format(K, x_values))
        (fig, axes) = plt.subplots(1, 2, figsize=(12,4))
        ax1 = axes[0]
        ax2 = axes[1]
        #ax = plt.gca()
        #plt.plot([x_values[0], x_values[-1]], [0.0, 0.0], color="gray")
        # We create a violin plot for each set of not NaN errors (MC & FV), one set per x value
        plotting.violinplot(ax1,  [df2plot[ind & (df2plot[x]==x_value)][error_mc].dropna()*100 for x_value in x_values],
                                    positions=x_values, showmeans=True, showmedians=False, linewidth=2, widths=widths,
                                    color_body="red", color_lines="red", color_means="red") 
        plotting.violinplot(ax2,  [df2plot[ind & (df2plot[x]==x_value)][error_fv].dropna()*100 for x_value in x_values],
                                    positions=x_values, showmeans=True, showmedians=False, linewidth=2, widths=widths,
                                    color_body="green", color_lines="green", color_means="green")
        for ax in axes:
            ax.set_ylim((-yabsmax*1.1, yabsmax*1.1))
            ax.set_xlabel(xlabel)
            ax.set_ylabel("K={:.0f} -- Relative Error (%)".format(K))
            ax.axhline(0.0, color="gray")
        if showtitle:
            plt.suptitle("Error distribution of blocking probability estimation Pr(K={:.0f}) on {} replications" \
                         .format(K, replications) +
                         "\nMonte Carlo (red) vs. Fleming Viot (green)")

    return df2plot

def plot_results_fv_mc(df_results, x, x2=None, xlabel=None, xlabel2=None,
                                   prob_fv="Pr(FV)", prob_mc="Pr(MC)", prob_true="Pr(K)",
                                   subset=None,
                                   plot_mc=True,
                                   figfile=None):
    """
    Plots the estimated blocking probability by number of particles (FV) and average #Cycles (MC)

    Return: List of AxesSubplot objects of matplotlib.axes._subplots
    List of objects containing the axes of the error bar plot and of the violin plot.
    """

    #--- Parse input parameters
    # What to plot
    if plot_mc:
        if x2 is None:
            x2 = x
        xvars = [x, x2]
        yvars = [prob_fv, prob_mc]
        figsize = (8,4)
        subplots = (1,2)
        colors = ["green", "red"]
    else:
        xvars = x
        yvars = prob_fv
        figsize = (4,4)
        subplots = (1,1)
        colors = "green"

    # Axis labels
    if xlabel is None:
        xlabel = x
    if xlabel2 is None:
        xlabel2 = x2

    # Rows to plot
    if subset is not None:
        df_results = df_results[subset]
    #--- Parse input parameters

    # 1) Average P(K) + error bars
    axes_error = plotting.plot(plotting.plot_errorbars,
                  df_results, xvars, yvars,
                  yref=prob_true, yref_legend="True value",
                  figsize=figsize, subplots=subplots,
                  dict_options={'multipliers': {'x': 1, 'y': 100, 'error': 2},
                                'labels': {'x': xlabel, 'y': "Blocking probability (%)", 'x2': xlabel2},
                                'properties': {'color': colors, 'color_center': colors}})
    
    # 2) Violin plots
    axes_violin = plotting.plot(plotting.plot_violins,
                         df_results, xvars, yvars,
                         yref=prob_true, yref_legend="True value",
                         figsize=figsize, subplots=subplots,
                         dict_options={'multipliers': {'x': 1, 'y': 100},
                                       'labels': {'x': xlabel, 'y': "Blocking probability (%)", 'x2': xlabel2},
                                       'properties': {'color': colors, 'color_center': colors}})
    
    if figfile is not None:
        plt.gcf().subplots_adjust(left=0.15, top=0.75)
        plt.savefig(figfile)

    return axes_error[0], axes_violin[0]

def createLogFileHandleAndResultsFileNames(path="../../RL-002-QueueBlocking", prefix="run"):
    """
    Redirects the standard output to a file which is used to log messages.
    Creates output filenames for raw results and aggregated results.

    Ref: https://www.stackabuse.com/writing-to-a-file-with-pythons-print-function/
    """

    dt_start = datetime.today().strftime("%Y-%m-%d %H:%M:%S")
    dt_suffix = datetime.today().strftime("%Y%m%d_%H%M%S")
    logfile = "{}/logs/{}_{}.log".format(path, prefix, dt_suffix)
    resultsfile = "{}/results/{}_{}_results.csv".format(path, prefix, dt_suffix)
    resultsfile_agg = "{}/results/{}_{}_results_agg.csv".format(path, prefix, dt_suffix)
    proba_functions_file = "{}/results/{}_{}_proba_functions.csv".format(path, prefix, dt_suffix)
    figfile = re.sub("\.[a-z]*$", ".png", resultsfile)

    fh_log = open(logfile, "w")
    print("Log file '{}' has been open for output.".format(logfile))
    print("Started at: {}".format(dt_start))
    stdout_sys = sys.stdout
    sys.stdout = fh_log

    print("Started at: {}".format(dt_start))

    return dt_start, stdout_sys, fh_log, logfile, resultsfile, resultsfile_agg, proba_functions_file, figfile

def closeLogFile(fh_log, stdout_sys, dt_start):
    dt_end = datetime.today().strftime("%Y-%m-%d %H:%M:%S")
    print("Ended at: {}".format(dt_end))
    datetime_diff = datetime.strptime(dt_end, "%Y-%m-%d %H:%M:%S") - datetime.strptime(dt_start, "%Y-%m-%d %H:%M:%S")
    time_elapsed = datetime_diff.days*86400 + datetime_diff.seconds
    print("Execution time: {:.1f} min, {:.1f} hours".format(time_elapsed / 60, time_elapsed / 3600))

    fh_log.close()

    # Reset the standard output
    sys.stdout = stdout_sys
    print("Ended at: {}".format(dt_end))
    print("Execution time: {:.1f} min, {:.1f} hours".format(time_elapsed / 60, time_elapsed / 3600))

def save_dataframes(list_of_dataframes):
    i = -1
    for df2save in list_of_dataframes:
        i += 1
        df = df2save['df']
        if not isinstance(df, pd.DataFrame):
            print("Skipping variable {} in the list because it is not a data frame".format(i))
        else:
            filename = df2save['file']
            if filename is not None:
                df.to_csv(filename)
                print("Data frame saved to {}".format(os.path.abspath(filename)))
#------------------- Functions --------------------


if __name__ == "__main__":
    # Default execution arguments when no arguments are given
    print("User arguments: {}".format(sys.argv))
    if len(sys.argv) == 1:    # Only the execution file name is contained in sys.argv
        sys.argv += [1]       # Number of servers in the system to simulate
        sys.argv += ["N"]     # Either "N" for number of particles or "J" for buffer size"
        sys.argv += [3]       # Number of replications
        sys.argv += [[1]]     # Test numbers to run (only one can be given from user input though)
    if len(sys.argv) == 5:    # Only the 4 required arguments are given by the user
        sys.argv += [1]       # Number of methods to run: 1 (only FV), 2 (FV & MC)
        sys.argv += ["save"]  # Either "nosave" or anything else for saving the results and log
    print("Parsed user arguments: {}".format(sys.argv))
    print("")

    #-- Parse user arguments
    nservers = int(sys.argv[1])
    var_analysis = sys.argv[2]
    replications = int(sys.argv[3])
    tests2run = [int(v) for v in sys.argv[4]]
    run_mc = int(sys.argv[5]) == 2
    save_results = sys.argv[6] != "nosave"
    print("Execution parameters:")
    print("nservers={}".format(nservers))
    print("var_analysis={}".format(var_analysis))
    print("replications={}".format(replications))
    print("tests2run={}".format(tests2run))
    print("run_mc={}".format(run_mc))
    print("save_results={}".format(save_results))

    if var_analysis not in ["N", "J"]:
        raise ValueError("Valid values for the second parameter are 'N' or 'J'. Given: {}".format(var_analysis))
    elif var_analysis == "N":
        resultsfile_prefix = "estimates_vs_N"
    else:
        resultsfile_prefix = "estimates_vs_J"
    #-- Parse user arguments

    if save_results:
        dt_start, stdout_sys, fh_log, logfile, resultsfile, resultsfile_agg, proba_functions_file, figfile = createLogFileHandleAndResultsFileNames(prefix=resultsfile_prefix)
    else:
        fh_log = None; resultsfile = None; resultsfile_agg = None; proba_functions_file = None; figfile = None

    if var_analysis == "N":
        # DM-2020/08/24: Instead of using unittest.main(), use what comes below to test the FV system
        # because there is a very weird error generated by the fact that queue.size inside
        # the EstimatorQueueBlockingFlemingViot class is interpreted of being of class
        # unittest.runner.TextTestResult (or similar)!! instead of simply returning the size
        # attribute of the `queue` object!!!
        #suite = unittest.TestSuite()
        #suite.addTest(Test_QB_Particles("test_fv_implementation"))
        #runner = unittest.TextTestRunner()
        #runner.run(suite)
        
        #******************* ACTUAL EXECUTION ***************
        #-- Single-server
        results, results_agg, est_fv, est_mc = Test_QB_Particles.test_fv_implementation(nservers=nservers, K=5, buffer_size_activation=0.5, replications=replications, run_mc=run_mc)
    
        #results, results_agg, est_fv, est_mc = Test_QB_Particles.test_fv_implementation(nservers=1, K=20, buffer_size_activation=0.25)
        #results, results_agg, est_fv, est_mc = Test_QB_Particles.test_fv_implementation(nservers=1, K=20, buffer_size_activation=0.5)
        #results, results_agg, est_fv, est_mc = Test_QB_Particles.test_fv_implementation(nservers=1, K=20, buffer_size_activation=0.75)
        #results, results_agg, est_fv, est_mc = Test_QB_Particles.test_fv_implementation(nservers=1, K=20, buffer_size_activation=0.9)
    
        #results, results_agg, est_fv, est_mc = Test_QB_Particles.test_fv_implementation(nservers=1, K=40, buffer_size_activation=0.5)
    
        #-- Multi-server
        #results, results_agg, est_fv, est_mc = Test_QB_Particles.test_fv_implementation(nservers=3, K=5, buffer_size_activation=0.5, burnin_cycles_absorption=3, run_mc=False)
        #results, results_agg, est_fv, est_mc = Test_QB_Particles.test_fv_implementation(nservers=3, K=10, buffer_size_activation=0.5)
        #results, results_agg, est_fv, est_mc = \
        #    Test_QB_Particles.test_fv_implementation(nservers=3, K=20, buffer_size_activation=0.5, burnin_cycles_absorption=4,
        #                                             nparticles_min=800, nparticles_max=1600, nparticles_step_prop=1,
        #                                             nmeantimes=1400, replications=5,
        #                                             run_mc=run_mc, plotFlag=True)
        #results, results_agg, est_fv, est_mc = \
        #    Test_QB_Particles.test_fv_implementation(nservers=3, K=20, buffer_size_activation=0.2, burnin_cycles_absorption=1,
        #                                             nparticles_min=400, nparticles_max=1200, nparticles_step_prop=1,
        #                                             nmeantimes=500, replications=5,
        #                                             run_mc=run_mc, plotFlag=True)
        #results, results_agg, est_fv, est_mc = Test_QB_Particles.test_fv_implementation(nservers=3, K=30, buffer_size_activation=0.5)
    
        #results, results_agg, est_fv, est_mc = Test_QB_Particles.test_fv_implementation(nservers=3, K=40, buffer_size_activation=0.25)
        #results, results_agg, est_fv, est_mc = Test_QB_Particles.test_fv_implementation(nservers=3, K=40, buffer_size_activation=0.3, burnin_cycles_absorption=1)
        #results, results_agg, est_fv, est_mc = \
        #    Test_QB_Particles.test_fv_implementation(nservers=3, K=40, buffer_size_activation=0.5, burnin_cycles_absorption=2,
        #                                             nparticles_min=400, nparticles_max=1600, nparticles_step_prop=1,
        #                                             nmeantimes=100000, replications=5,
        #                                             run_mc=run_mc, plotFlag=True)
        #results, results_agg, est_fv, est_mc = Test_QB_Particles.test_fv_implementation(nservers=3, K=40, buffer_size_activation=0.7)
        #******************* ACTUAL EXECUTION ***************
    
        # Save results
        save_dataframes([{'df': results, 'file': resultsfile},
                         {'df': results_agg, 'file': resultsfile_agg}])
    
        # Plot results
        axes = plot_results_fv_mc(results, x="N", x2="#cycles(MC)_mean", xlabel="# particles", xlabel2="# Cycles", plot_mc=run_mc)
    
        if fh_log is not None:
            closeLogFile(fh_log, stdout_sys, dt_start)
    elif var_analysis == "J":
        test = Test_QB_Particles(nservers=nservers)
    
        # Info for plotting...
        x = "buffer_size_activation"; xlabel = "J as fraction of K"
        if 1 in tests2run:
            K_values = [5, 5]   #[10, 20, 30, 40]
            results, results_agg, proba_functions, est_fv, est_mc = test.analyze_estimates(
                                            replications=replications,
                                            K_values=K_values,
                                            nparticles_values=[20, 40], #[200, 400, 800, 1600],
                                            nmeantimes_values=[5000, 5000], #[50, 50, 50, 50],
                                            buffer_size_activation_values=[0.25, 0.5], #[1, 0.2, 0.4, 0.6, 0.8],
                                            burnin_cycles_absorption_values=[5, 3],
                                            seed=1313,
                                            run_mc=run_mc)
            save_dataframes([{'df': results, 'file': resultsfile},
                             {'df': results_agg, 'file': resultsfile_agg},
                             {'df': proba_functions, 'file': proba_functions_file}])
            for K in K_values:
                axes = plot_results_fv_mc(results, x, xlabel=xlabel, subset=results['K']==K, plot_mc=run_mc)
        if 2 in tests2run:
            K_values = [10, 20]
            results, results_agg, proba_functions, est_fv, est_mc = test.analyze_estimates(
                                            replications=replications,
                                            K_values=K_values,
                                            nparticles_values=[200, 400],
                                            nmeantimes_values=[50, 50],
                                            buffer_size_activation_values=[1, 0.2, 0.4, 0.6, 0.8],
                                            burnin_cycles_absorption_values=[5, 5],
                                            seed=1313,
                                            run_mc=run_mc)
            save_dataframes([{'df': results, 'file': resultsfile},
                             {'df': results_agg, 'file': resultsfile_agg},
                             {'df': proba_functions, 'file': proba_functions_file}])
            for K in K_values:
                axes = plot_results_fv_mc(results, x, xlabel=xlabel, subset=results['K']==K, plot_mc=run_mc)
        if 3 in tests2run:
            K_values = [30, 40]
            results, results_agg, proba_functions, est_fv, est_mc = test.analyze_estimates(
                                            replications=replications,
                                            K_values=K_values,
                                            nparticles_values=[800, 1600],
                                            nmeantimes_values=[50, 50],
                                            buffer_size_activation_values=[1, 0.2, 0.4, 0.5, 0.7],
                                            burnin_cycles_absorption_values=[5, 5],
                                            seed=1313,
                                            run_mc=run_mc)
            save_dataframes([{'df': results, 'file': resultsfile},
                             {'df': results_agg, 'file': resultsfile_agg},
                             {'df': proba_functions, 'file': proba_functions_file}])
            for K in K_values:
                axes = plot_results_fv_mc(results, x, xlabel=xlabel, subset=results['K']==K, plot_mc=run_mc)
        if 4 in tests2run:
            K_values = [10]
            results, results_agg, proba_functions, est_fv, est_mc = test.analyze_estimates(
                                            replications=replications,
                                            K_values=K_values,
                                            nparticles_values=[400],
                                            nmeantimes_values=[50],
                                            buffer_size_activation_values=[0.1, 0.25, 0.5],
                                            burnin_cycles_absorption_values=[5],
                                            seed=1313,
                                            run_mc=run_mc)
            save_dataframes([{'df': results, 'file': resultsfile},
                             {'df': results_agg, 'file': resultsfile_agg},
                             {'df': proba_functions, 'file': proba_functions_file}])
            for K in K_values:
                axes = plot_results_fv_mc(results, x, xlabel=xlabel, subset=results['K']==K, plot_mc=run_mc)
        if 5 in tests2run:
            K_values = [20]
            results, results_agg, proba_functions, est_fv, est_mc = test.analyze_estimates(
                                            replications=replications,
                                            K_values=K_values,
                                            nparticles_values=[3200],
                                            nmeantimes_values=[50],
                                            buffer_size_activation_values=[0.2, 0.4, 0.5, 0.6, 0.8],
                                            burnin_cycles_absorption_values=[5],
                                            seed=1313,
                                            run_mc=run_mc)
            save_dataframes([{'df': results, 'file': resultsfile},
                             {'df': results_agg, 'file': resultsfile_agg},
                             {'df': proba_functions, 'file': proba_functions_file}])
            for K in K_values:
                axes = plot_results_fv_mc(results, x, xlabel=xlabel, subset=results['K']==K, plot_mc=run_mc)
        if 6 in tests2run:
            K_values = [30]
            results, results_agg, proba_functions, est_fv, est_mc = test.analyze_estimates(
                                            replications=replications,
                                            K_values=K_values,
                                            nparticles_values=[800],
                                            nmeantimes_values=[50],
                                            buffer_size_activation_values=[0.1, 0.25, 0.5],
                                            burnin_cycles_absorption_values=[5],
                                            seed=1313,
                                            run_mc=run_mc)
            save_dataframes([{'df': results, 'file': resultsfile},
                             {'df': results_agg, 'file': resultsfile_agg},
                             {'df': proba_functions, 'file': proba_functions_file}])
            for K in K_values:
                axes = plot_results_fv_mc(results, x, xlabel=xlabel, subset=results['K']==K, plot_mc=run_mc)
        if 7 in tests2run:
            K_values = [40]
            results, results_agg, proba_functions, est_fv, est_mc = test.analyze_estimates(
                                            replications=replications,
                                            K_values=K_values,
                                            nparticles_values=[3200],
                                            nmeantimes_values=[8E6],
<<<<<<< HEAD
+                                           buffer_size_activation_values=[0.1, 0.2, 0.3, 0.4, 0.5, 0.6, 0.7, 0.8, 0.9],
+                                           burnin_cycles_absorption_values=[4, 3, 3, 3, 2, 1, 1, 1, 1],
=======
                                            buffer_size_activation_values=[0.1, 0.2, 0.3, 0.4, 0.5, 0.6, 0.7, 0.8, 0.9],
                                            burnin_cycles_absorption_values=[4, 3, 3, 3, 2, 1, 1, 1, 1],
                                            seed=1313,
                                            run_mc=run_mc)
            save_dataframes([{'df': results, 'file': resultsfile},
                             {'df': results_agg, 'file': resultsfile_agg},
                             {'df': proba_functions, 'file': proba_functions_file}])
            for K in K_values:
                axes = plot_results_fv_mc(results, x, xlabel=xlabel, subset=results['K']==K, plot_mc=run_mc)
        if 8 in tests2run:
            # Same as 7 but for small J values (to see if the variance of the estimator increases first and then decreases)
            K_values = [40]
            results, results_agg, proba_functions, est_fv, est_mc = test.analyze_estimates(
                                            replications=replications,
                                            K_values=K_values,
                                            nparticles_values=[3200],
                                            nmeantimes_values=[8E6],
                                            buffer_size_activation_values=[1, 2, 3, 4, 5, 6, 7, 8],
                                            burnin_cycles_absorption_values=[4, 4, 4, 4, 4, 4, 4, 4, 4],
>>>>>>> 76642204
                                            seed=1313,
                                            run_mc=run_mc)
            save_dataframes([{'df': results, 'file': resultsfile},
                             {'df': results_agg, 'file': resultsfile_agg},
                             {'df': proba_functions, 'file': proba_functions_file}])
            for K in K_values:
                axes = plot_results_fv_mc(results, x, xlabel=xlabel, subset=results['K']==K, plot_mc=run_mc)

        if fh_log is not None:
            closeLogFile(fh_log, stdout_sys, dt_start)<|MERGE_RESOLUTION|>--- conflicted
+++ resolved
@@ -1899,10 +1899,6 @@
                                             K_values=K_values,
                                             nparticles_values=[3200],
                                             nmeantimes_values=[8E6],
-<<<<<<< HEAD
-+                                           buffer_size_activation_values=[0.1, 0.2, 0.3, 0.4, 0.5, 0.6, 0.7, 0.8, 0.9],
-+                                           burnin_cycles_absorption_values=[4, 3, 3, 3, 2, 1, 1, 1, 1],
-=======
                                             buffer_size_activation_values=[0.1, 0.2, 0.3, 0.4, 0.5, 0.6, 0.7, 0.8, 0.9],
                                             burnin_cycles_absorption_values=[4, 3, 3, 3, 2, 1, 1, 1, 1],
                                             seed=1313,
@@ -1922,7 +1918,6 @@
                                             nmeantimes_values=[8E6],
                                             buffer_size_activation_values=[1, 2, 3, 4, 5, 6, 7, 8],
                                             burnin_cycles_absorption_values=[4, 4, 4, 4, 4, 4, 4, 4, 4],
->>>>>>> 76642204
                                             seed=1313,
                                             run_mc=run_mc)
             save_dataframes([{'df': results, 'file': resultsfile},
