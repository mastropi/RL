--- conflicted
+++ resolved
@@ -452,12 +452,8 @@
                 (reactivate, finalize_type, nparticles, nmeantimes)
 
     @classmethod
-<<<<<<< HEAD
-    def test_fv_implementation(cls, nservers=1, K=5, buffer_size_activation=1, figfile=None):
-=======
     def test_fv_implementation(cls, nservers=1, K=5, buffer_size_activation=1,
                                markersize=3, fontsize=13, showtitle=False, figfile=None):
->>>>>>> 54b9e786
         "2021/04/19: Analyze convergence of the FV algorithm as number of particles N increases"
 
         #--- Test one server
@@ -499,13 +495,8 @@
         dict_params_info = {'plot': True, 'log': False}
 
         replications = 8
-<<<<<<< HEAD
         nparticles_min = 800
         nparticles_max = 3200
-=======
-        nparticles_min = 6400
-        nparticles_max = 6400
->>>>>>> 54b9e786
         nparticles_step_prop = 1  # STEP proportion: N(n+1) = (1 + prop)*N(n), so that we scale the step as the number of particles increases
         nparticles = nparticles_min
         df_results = pd.DataFrame(columns=['K',
@@ -545,25 +536,22 @@
             for r in range(1, replications+1):
                 print("\n\n\n\n\tReplication {} of {}...".format(r, replications))
                 seed_rep = seed + 10*(r - 1)
+                    ## We multiply by 10 to leave enough "space" to assign seeds in between
+                    ## two consecutive replications to assign to the different FV steps
+                    ## (est_surv, est_abs, est_fv)
 
                 time_start = timer()
 
                 print("\n\t--> Running Fleming-Viot estimation...")
                 dict_params_simul['maxevents'] = np.Inf
-<<<<<<< HEAD
-=======
                 dict_params_simul['seed'] = seed_rep
->>>>>>> 54b9e786
                 proba_blocking_fv, integral, expected_survival_time, \
                     n_survival_curve_observations, n_survival_time_observations, \
                         est_fv, est_abs, est_surv, dict_stats_fv = estimators.estimate_blocking_fv(env_queue, dict_params_simul, dict_params_info=dict_params_info)
 
                 print("\t--> Running Monte-Carlo estimation...")
                 dict_params_simul['maxevents'] = dict_stats_fv['nevents']
-<<<<<<< HEAD
-=======
                 dict_params_simul['seed'] = seed_rep + 2  # This is the same seed used in the FV simulation in estimate_blocking_fv(), so we can compare better
->>>>>>> 54b9e786
                 proba_blocking_mc, \
                     n_return_observations, \
                         est_mc, dict_stats_mc = estimators.estimate_blocking_mc(env_queue, dict_params_simul, dict_params_info=dict_params_info)
@@ -624,57 +612,11 @@
         print(df_results)
         showtitle = False
         
-<<<<<<< HEAD
-        df_results_agg_by_N = aggregation_bygroups(df_results, ['N'], ['# Events(MC)', 'Pr(MC)', 'Pr(FV)'])
-=======
         df_results_agg_by_N = aggregation_bygroups(df_results, ['N'], ['# Events(MC)', '# Cycles(MC)', 'Pr(MC)', '# Events(FV)', 'Pr(FV)'])
->>>>>>> 54b9e786
         print("Aggregated results by N:")
         print(df_results_agg_by_N)
 
         # Add back the average of # events to the full data frame      
-<<<<<<< HEAD
-        df_results = pd.merge(df_results, df_results_agg_by_N['mean'][['# Events(MC)']],
-                              left_on='N', right_index=True, suffixes=["", "_mean"])
-        # Convert average to integer
-        df_results = df_results.astype({'# Events(MC)_mean': np.int})
-
-        plt.figure()
-        legend_lines_mc = []
-        legend_lines_fv = []
-        legend_lines_ref = []
-        ax = plt.gca()
-        plt.plot(df_results['N'], df_results['Pr(MC)']*100, 'r.', markersize=2)
-        line_mc = plt.errorbar(list(df_results_agg_by_N.index), df_results_agg_by_N['mean']['Pr(MC)']*100, yerr=2*df_results_agg_by_N['SE']['Pr(MC)']*100, capsize=4, color='red', marker='x')
-        legend_lines_mc += [line_mc]
-        plt.plot(df_results['N'], df_results['Pr(FV)']*100, 'g.', markersize=2)
-        line_fv = plt.errorbar(list(df_results_agg_by_N.index), df_results_agg_by_N['mean']['Pr(FV)']*100, yerr=2*df_results_agg_by_N['SE']['Pr(FV)']*100, capsize=4, color='green', marker='x')
-        legend_lines_fv += [line_fv]
-        line_ref = ax.hlines(df_results.iloc[0]['Pr(K)']*100, df_results.iloc[0]['N'], df_results.iloc[-1]['N'], color='gray', linestyles='dashed')
-        legend_lines_ref += [line_ref]
-        # Ref: https://matplotlib.org/3.3.3/gallery/statistics/boxplot_color.html
-        #bplot_mc = plt.boxplot(df_results['Pr(MC)']*100, vert=True, notch=True, patch_artist=True)
-        #for patch in bplot_mc['boxes']:
-        #    patch.set_facecolor('lightred')
-        #bplot_fv = plt.boxplot(df_results['Pr(FV)']*100, vert=True, notch=True, patch_artist=True)
-        #for patch in bplot_fv['boxes']:
-        #    patch.set_facecolor('lightgreen')
-        plt.title(title, fontsize=10)
-        #ax.set_xlim([0, ax.get_xlim()[1]])
-        ax.set_ylim([0, ax.get_ylim()[1]])
-        ax.set_xlabel("N (number of particles)")
-        ax.set_ylabel("Blocking probability (%)")
-        ax.legend(legend_lines_mc + legend_lines_fv + legend_lines_ref, ['MC +/- 2SE', 'FV +/- 2SE', 'True'], fontsize='x-small')
-    
-        # Violin plots
-        (ax_mc, ax_fv) = plt.figure(figsize=(8,4)).subplots(1,2)
-        nevents_values = np.unique(df_results['# Events(MC)_mean'])
-        N_values = np.unique(df_results['N'])
-        violin_widths_mc = (nevents_values[-1] - nevents_values[0]) / 10
-        violin_widths_fv = (N_values[-1] - N_values[0]) / 10
-        plotting.violinplot(ax_mc,  [df_results[ df_results['# Events(MC)_mean']==x ]['Pr(MC)']*100 for x in nevents_values],
-                                    positions=nevents_values, showmeans=True, showmedians=False, linewidth=2, widths=violin_widths_mc,
-=======
         df_results = pd.merge(df_results, df_results_agg_by_N['mean'][['# Events(MC)', '# Cycles(MC)', '# Events(FV)']],
                               left_on='N', right_index=True, suffixes=["", "_mean"])
         # Convert average to integer
@@ -733,38 +675,11 @@
         violin_widths_fv = (N_values[-1] - N_values[0]) / 10
         plotting.violinplot(ax_mc,  [df_results[ df_results[x_mc]==x ]['Pr(MC)']*100 for x in x_mc_values],
                                     positions=x_mc_values, showmeans=True, showmedians=False, linewidth=2, widths=violin_widths_mc,
->>>>>>> 54b9e786
                                     color_body="red", color_lines="red", color_means="red")
         plotting.violinplot(ax_fv,  [df_results[ df_results['N']==x ]['Pr(FV)']*100 for x in N_values],
                                     positions=N_values, showmeans=True, showmedians=False, linewidth=2, widths=violin_widths_fv,
                                     color_body="green", color_lines="green", color_means="green")            
         # Add the observed points
-<<<<<<< HEAD
-        # (THIS DOES NOT WORK, AS NOW POINTS ARE ADDED! However, note that the violin plots extend to the min and max values in the data, because showextrema=True by default in the violinplot() call)
-        ax_mc.plot(df_results['# Events(MC)'], df_results['Pr(MC)']*100, 'r.', markersize=2)
-        ax_fv.plot(df_results['N'], df_results['Pr(FV)']*100, 'g.', markersize=2)
-        
-        ax_mc.hlines(df_results.iloc[0]['Pr(K)']*100, df_results.iloc[0]['# Events(MC)_mean'], df_results.iloc[-1]['# Events(MC)_mean'], color='gray', linestyles='dashed')
-        ax_fv.hlines(df_results.iloc[0]['Pr(K)']*100, df_results.iloc[0]['N'], df_results.iloc[-1]['N'], color='gray', linestyles='dashed')
-        if showtitle:
-            plt.suptitle(title, fontsize=10)
-        # Set a common vertical axis
-        ymax = max([ax_mc.get_ylim()[1], ax_fv.get_ylim()[1]])
-        ax_mc.set_ylim([0, ymax])
-        ax_mc.set_xlabel("Average number of events")
-        ax_mc.set_ylabel("Blocking probability (%)")
-        ax_fv.yaxis.set_ticks([]); ax_fv.yaxis.set_ticklabels([])  # Remove ticks and labels from the right plot as the axis is the same as on the left plot
-        ax_fv.set_ylim([0, ymax])
-        ax_fv.set_xlabel("N (number of particles)")
-
-        if figfile is not None:
-            plt.gcf().subplots_adjust(left=0.15)
-                ## To avoid cut off of vertical axis label!!
-                ## Ref: https://stackoverflow.com/questions/6774086/why-is-my-xlabel-cut-off-in-my-matplotlib-plot 
-            plt.savefig(figfile)
-            
-        return df_results, df_results_agg_by_N, est_mc, est_fv, est_abs, est_surv
-=======
         npoints = df_results.shape[0]
         jitter = 1 + 0.1*(np.random.random(npoints) - 0.5)
         ax_mc.plot(df_results[x_mc]*jitter, df_results['Pr(MC)']*100, 'k.', markersize=markersize)
@@ -811,7 +726,6 @@
             plt.savefig(figfile)
             
         return df_results, df_results_agg_by_N, est_mc, est_fv, est_abs, est_surv, ax_mc, ax_fv
->>>>>>> 54b9e786
 
     def analyze_estimates(self,
                                     replications=5,
@@ -906,11 +820,10 @@
                     # impact whatever is generated next --e.g. the initial events for particle 2
                     # will change if more events are generated for particle 1 when the simulation time increases...)
                     print("\n\t\t### Replication {} of {} ###".format(rep+1, replications))
-<<<<<<< HEAD
                     seed_rep = seed + 10*rep
-=======
-                    seed_rep = seed + 10*rep  # 10*rep is to allow for margin in the generation of seed inside FV and avoid overlap with MC
->>>>>>> 54b9e786
+                        ## We multiply by 10 to leave enough "space" to assign seeds in between
+                        ## two consecutive replications to assign to the different FV steps
+                        ## (est_surv, est_abs, est_fv)
     
                     dict_params_simul = {
                         'nparticles': nparticles,
@@ -925,7 +838,6 @@
                     proba_blocking_fv, integral, expected_survival_time, \
                         n_survival_curve_observations, n_survival_time_observations, \
                             est_fv, est_abs, est_surv, dict_stats_fv = estimators.estimate_blocking_fv(env_queue, dict_params_simul, dict_params_info=dict_params_info)
-<<<<<<< HEAD
 
                     print("\t\t*** MONTE-CARLO ESTIMATION ***")
                     dict_params_simul['maxevents'] = dict_stats_fv['nevents']
@@ -934,16 +846,6 @@
                         n_return_observations, \
                             est_mc, dict_stats_mc = estimators.estimate_blocking_mc(env_queue, dict_params_simul, dict_params_info=dict_params_info)
 
-=======
-
-                    print("\t\t*** MONTE-CARLO ESTIMATION ***")
-                    dict_params_simul['maxevents'] = dict_stats_fv['nevents']
-                    dict_params_simul['seed'] = 1327*seed_rep
-                    proba_blocking_mc, \
-                        n_return_observations, \
-                            est_mc, dict_stats_mc = estimators.estimate_blocking_mc(env_queue, dict_params_simul, dict_params_info=dict_params_info)
-
->>>>>>> 54b9e786
                     # Show estimations
                     print("\t\tP(K) by MC: {:.6f}%".format(proba_blocking_mc*100))
                     print("\t\tP(K) estimated by FV (E(T)={:.1f}): {:.6f}%".format(expected_survival_time, proba_blocking_fv*100))
@@ -1065,14 +967,6 @@
         df_proba_blocking_estimates_agg.to_csv(resultsfile_agg)
         print("Aggregated results of simulation saved to {}".format(os.path.abspath(resultsfile_agg)))
 
-<<<<<<< HEAD
-        for K in K_values:
-            if dict_params_info['plot']:
-                # Estimates themselves
-                plot_estimates(df_proba_blocking_estimates, "buffer_size_activation_value", xlabel="Size of absorption set as fraction of K", widths=0.5, subset=df_proba_blocking_estimates["K"]==K)
-                plot_estimates(df_proba_blocking_estimates, "buffer_size_activation", xlabel="Size of absorption set as fraction of K", widths=0.05, subset=df_proba_blocking_estimates["K"]==K, showtitle=False)
-                if savefig:
-=======
         if dict_params_info['plot']:
             for K in K_values:
                 # Estimates themselves
@@ -1080,7 +974,6 @@
                 plot_estimates(df_proba_blocking_estimates, "buffer_size_activation", xlabel="Size of absorption set A as fraction of K", subset=df_proba_blocking_estimates["K"]==K, showtitle=False)
                 if savefig:
                     plt.gcf().subplots_adjust(left=0.2, bottom=0.2)
->>>>>>> 54b9e786
                     plt.savefig(figfile)
                 # Errors
                 df_proba_blocking_estimates_with_errors = compute_errors(df_proba_blocking_estimates)
@@ -1556,14 +1449,10 @@
 
     return df
 
-<<<<<<< HEAD
-def plot_estimates(df_results, x, subset=None, widths=0.1,
-                   grp_K="K", y_mc="PMC(K)", y_fv="PFV(K)", y_true="Pr(K)", rep="rep",
-                   xlabel=None, showtitle=True):
-=======
 def plot_estimates1(df_results, x, y, subset=None,
                    grp_K="K", y_true="Pr(K)", rep="rep",
-                   violin_width_factor=0.2, color="green", xlabel=None, markersize=7, fontsize=13, showtitle=False, figfile=None):
+                   violin_width_factor=0.2, color="green", xlabel=None,
+                   markersize=7, fontsize=13, showtitle=False, figfile=None):
     """
     Plots the distribution of estimates as violin plots for the MC and the FV methods
     against a variable of interest, x.
@@ -1646,7 +1535,6 @@
 def plot_estimates(df_results, x, subset=None,
                    grp_K="K", y_mc="PMC(K)", y_fv="PFV(K)", y_true="Pr(K)", rep="rep",
                    xlabel=None, markersize=7, fontsize=13, showtitle=False, figfile=None):
->>>>>>> 54b9e786
     """
     Plots the distribution of estimates as violin plots for the MC and the FV methods
     against a variable of interest, x.
@@ -1717,19 +1605,12 @@
         ymax = np.max([ np.max(np.r_[y1, y2]), proba_blocking_K ])
         for ax in axes:
             ax.set_xlim([0, 1])
-<<<<<<< HEAD
             ax.set_ylim([0, ymax])
-            ax.set_xlabel(xlabel)
-            ax.set_ylabel("Estimated blocking probability (%)".format(K))
-            ax.axhline(proba_blocking_K*100, color="gray")
-=======
-            #ax.set_ylim([0, ymax])
             ax.set_xlabel(xlabel, fontsize=fontsize)
             ax.set_ylabel("Estimated blocking probability (%)", fontsize=fontsize)
             ax.axhline(proba_blocking_K*100, color="gray", linestyle="dashed")
         plt.xticks(fontsize=fontsize)
         plt.yticks(fontsize=fontsize)
->>>>>>> 54b9e786
         if showtitle:
             plt.suptitle("Distribution of blocking probability estimates of Pr(K={:.0f}) = {:.6f}% on {} replications" \
                          .format(K, proba_blocking_K*100, replications) +
@@ -1871,19 +1752,11 @@
 
         #******************* ACTUAL EXECUTION ***************
         #results, results_agg, est_mc, est_fv, est_abs, est_surv = Test_QB_Particles.test_fv_implementation(nservers=1, K=20, buffer_size_activation=0.25)
-<<<<<<< HEAD
-        #results, results_agg, est_mc, est_fv, est_abs, est_surv = Test_QB_Particles.test_fv_implementation(nservers=1, K=20, buffer_size_activation=0.5, figfile=figfile)
-        #results, results_agg, est_mc, est_fv, est_abs, est_surv = Test_QB_Particles.test_fv_implementation(nservers=1, K=20, buffer_size_activation=0.75)
-        #results, results_agg, est_mc, est_fv, est_abs, est_surv = Test_QB_Particles.test_fv_implementation(nservers=1, K=20, buffer_size_activation=0.9)
-
-        results, results_agg, est_mc, est_fv, est_abs, est_surv = Test_QB_Particles.test_fv_implementation(nservers=1, K=40, buffer_size_activation=0.5, figfile=figfile)
-=======
         #results, results_agg, est_mc, est_fv, est_abs, est_surv, ax_mc, ax_fv = Test_QB_Particles.test_fv_implementation(nservers=1, K=20, buffer_size_activation=0.5, figfile=figfile)
         #results, results_agg, est_mc, est_fv, est_abs, est_surv = Test_QB_Particles.test_fv_implementation(nservers=1, K=20, buffer_size_activation=0.75)
         #results, results_agg, est_mc, est_fv, est_abs, est_surv = Test_QB_Particles.test_fv_implementation(nservers=1, K=20, buffer_size_activation=0.9)
 
         results, results_agg, est_mc, est_fv, est_abs, est_surv, ax_mc, ax_fv = Test_QB_Particles.test_fv_implementation(nservers=1, K=40, buffer_size_activation=0.5, figfile=figfile)
->>>>>>> 54b9e786
 
         #results, results_agg, est_mc, est_fv, est_abs, est_surv = Test_QB_Particles.test_fv_implementation(nservers=3, K=5, buffer_size_activation=1)
         #results, results_agg = Test_QB_Particles.test_fv_implementation(K=20, buffer_size_activation=8)
@@ -2064,11 +1937,7 @@
                                         nmeantimes_values=[50],
                                         multiplier_values=[1],
                                         multiplier_adjust_with_activation=False,
-<<<<<<< HEAD
-                                        buffer_size_activation_values=[0.2, 0.4, 0.5, 0.6],
-=======
-                                        buffer_size_activation_values=[0.8], #[0.2, 0.4, 0.5, 0.6],
->>>>>>> 54b9e786
+                                        buffer_size_activation_values=[0.2, 0.4, 0.5, 0.6, 0.8],
                                         seed=1313,
                                         dict_params_out={'logfilehandle': fh_log,
                                                          'resultsfile': resultsfile,
