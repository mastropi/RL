# -*- coding: utf-8 -*-
"""
Created on Wed Feb  3 21:00:15 2021

@author: Daniel Mastropietro
"""

#import runpy
#runpy.run_path('../../setup.py')


########
# 2023/12/03: Compute the stationary probability of each state of an environment using the policy and the environment's transition probabilities for each possible action in each state
# Goal: Compute the true stationary probability of 1D gridworld where we want to test the FV estimation of the stationary probabilities
import numpy as np
import pandas as pd
from timeit import default_timer as timer
import matplotlib.pyplot as plt
from matplotlib.ticker import MaxNLocator

from Python.lib.agents.policies import probabilistic
from Python.lib.environments.gridworlds import EnvGridworld1D
import Python.lib.agents as agents
from Python.lib.agents.learners import LearningCriterion, LearningTask, ResetMethod
from Python.lib.agents.learners.episodic.discrete import td, fv
from Python.lib.simulators.discrete import Simulator as DiscreteSimulator
from Python.lib.utils.computing import percentile
import Python.lib.utils.plotting as plotting

# Environment
nS = 5
start_states = {0}
# Use the following for a random selection of the start state outside A
#start_states = set(np.arange(2, nS-1))
isd = [1/len(start_states) if s in start_states else 0.0 for s in range(nS)]
env1d = EnvGridworld1D(length=nS, rewards_dict={nS-1: +1.0}, reward_default=0.0, initial_state_distribution=isd)
print(f"Policy in {nS}-state gridworld:")
for k, v in env1d.P.items():
    print(f"State {k}: {v}")
print(f"Terminal states in {nS}-state gridworld: {env1d.getTerminalStates()}")
print(f"Rewards: {env1d.getRewardsDict()}")
print(f"Start state distribution: {env1d.isd}")

# Policy
policy_probabilities = [0.7, 0.3] #[0, 1] #[0.7, 0.3] #[0.1, 0.9]   #[0.5, 0.5]) #[0.9, 0.1])
policy = probabilistic.PolGenericDiscrete(env1d, dict({0: [0.0, 1.0], nS-1: [0.0, 1.0]}), policy_default=policy_probabilities)

# Transition probability matrix under the given policy
# It is based on the environment transition probabilities (given the action at each state) and the defined probabilistic policy
# i.e. P[x,y] = sum_{a}{ p(x,y|a) * policy(a|x) }, where p(x,y|a) is the transition probability of going from x -> y when taking action a at state x.
P = np.matrix(np.zeros((nS, nS)))
for s in range(nS):
    for a in range(env1d.getNumActions()):
        # In the environment, P[s][a] is a list of tuples of the form (prob, next_state, reward, is_terminal) (see the DiscreteEnv environment defined in envs/toy_text/discrete.py)
        # and in each tuple, the transition probability to each possible next state for the GIVEN action 'a' is given at index 0 and the next state is given at index 1.
        for info_transition in env1d.P[s][a]:
            # Next state to be updated in the transition probability matrix
            ns = info_transition[1]
            prob_transition_from_s_to_ns_given_action_a = info_transition[0]
            prob_taking_action_a_at_state_s = policy.policy[s][a]
            P[s,ns] += prob_taking_action_a_at_state_s * prob_transition_from_s_to_ns_given_action_a
P_epi = P
P_con = P.copy()
# For the continuing learning task, update the transition probability of the terminal state, because when reached we want it to start again from the environment's start state
# (which can be a distribution over states, not necessarily a fixed state)
# so that the learning task is continuing (recall that `-1` in the row means "transition from the last element of the array", i.e. the "last state").
P_con[-1, :] = env1d.getInitialStateDistribution()
# Check that P is a valid transition probability matrix
for s in range(nS):
    assert np.isclose(np.sum(P[s]), 1.0)

# We can estimate the stationary distribution for the CONTINUING learning task by computing P^t for t sufficiently large
# See below another computation of the stationary distribution, based on the eigendecomposition of P.
# HOWEVER, THIS ONLY WORKS WHEN THERE IS NO SPECIFIC PERIODICITY IN TERMS OF HOW WE CAN GET TO A PARTICULAR STATE!!
# (i.e. when the Markov chain is aperiodic...)
# For instance: when nS is an EVEN number in this 1D gridworld environment, elevating P to an EVEN power gives a different result
# than elevating P to an ODD number! (because the probability of being at certain states after an even number of steps is 0;
# example: if nS = 4 and we start at state 0, the probability of being again at state 0 after 1, 3, 5, 7, ... steps is 0 because
# even if we come back to state 0 after reaching the terminal state, it takes always an EVEN number of steps to return to 0!
# However, if nS = 5 and we start at state 0, the probability of being again at state 0 after 1 or 3 steps is 0 but the probability
# of being at state 0 after 5 steps is NOT zero because it suffices the system to go through the terminal state back to the initial state 0.
# And this trajectory automatically makes the probability of being again at state 0 after 7, 9, ... steps no longer 0 as is the case when nS is even!
# *** The SOLUTION is to compute mu as 0.5 * (P^t + P^(t+1)) for t sufficiently large, and this works for both nS odd and even. ***
# *** Note that the general expression is to compute (P^t + P^(t+1) + ... P^(t+d-1)) / d, where d is the periodicity of the Markov chain. ***
# *** See also Asmussen, pag. 171, expression (1.6), where he talks about regenerative processes. ***
if policy.isDeterministic():
    # In the deterministic policy case, we assume that the policy is always going to the right or always going to the left.
    # In such case, the period is equal to the number of states in the gridworld and hence, a stationary distribution does not really exist, because it is NOT unique.
    # as the distribution at each state DEPENDS ON THE START AND END STATES. However, we can compute the "stationary" distribution as how often the Markov chain is at each state
    # under the periodicity situation. E.g. if the environment is a 1D environment with 5 states {0, 1, ..., 4}, and the Markov chain starts at state s=0,
    # and the deterministic policy indicates to always go RIGHT, then the period is d = 5 (as, recall that when the Markov chain reaches s=4, it goes back to s=0, so 1 every
    # 5 steps the Markov chain se retrouve at s=0). Under periodicity, the power matrix of P is periodic, i.e. P^t = P^(t+d) for all t >= 0. Thus, mu'*P^d = mu'*P^0 = mu'
    # and hence mu (the "stationary" probability) is a left-eigenvector of P^d. Note that P^0 = I (the identity matrix), hence P^d = I as well,
    # hence each column of I is an eigenvector mu. There are nS such eigenvectors, as the eigenvalue 1 of I has multiplicity nS since I is of size nS x nS.
    # We can define an "average" eigenvector by computing the average of all those nS eigenvectors, which are the state vectors of the system starting at each of the nS states.
    evector = (P_con**0)[0, :]   # This means: we consider that the start state is state s=0 (because at time 0 we choose the vector [1, 0, ..., 0] as the initial distribution of the states)
    for k in range(1, nS):
        evector += (P_con**k)[0, :] # This means, to the first eigenvector associated to starting the Markov chain at [1, 0, ..., 0], we add the eigenvector associated to starting the Markov chain at state s=k, i.e. where the state of the Markov chain is all zeros except 1 at position k.
    mu = evector / nS   # Here we compute the average eigenvector over all nS eigenvectors of P^d, which is equal to P^0 = I, the identity matrix of size nS x nS
else:
    # There is periodicity ONLY when the number of states in the environment is EVEN, in which case the period is 2
    mu = 0.5 * (np.squeeze(np.array((P_con**9999)[0, :])) + np.squeeze(np.array((P_con**10000)[0, :])) )
print(f"Stationary probability distribution for cont. learning task estimated as P^Inf: {mu}")
# When probs = [0.9, 0.1], we get 0.00054319 for the "terminal" state with reward +1, i.e. a reasonably small occupation probability to showcase FV
# Check that this is the statioary distribution
if not policy.isDeterministic():
    assert np.allclose(mu*P_con, mu, atol=1E-4)
## OK

# We can also find the stationary distribution as the eigenvector of P' that corresponds to eigenvalue = 1
# Note that:
# - the eigen-decomposition is computed on the transpose of P (as we are interested in the left-eigen-decomposition of P, which is equal to the right-eigen-decomposition of P')
# - the eigenvalues are NOT sorted in a particular order (see help(np.linalg.eig))
# - the eigenvectors are given as columns
eigenvalues, eigenvectors = np.linalg.eig(P_con.T)
idx_eigenvalue_one = np.where( np.abs(eigenvalues - 1.0) < 1E-6 )[0][0]
assert np.isclose(eigenvalues[ idx_eigenvalue_one ], 1.0)
eigenvector_one = eigenvectors[:, idx_eigenvalue_one]
prob_stationary = np.squeeze(np.array(np.abs(eigenvector_one) / np.sum(np.abs(eigenvector_one))))
print(f"Stationary probability distribution for cont. learning task (eigen): {prob_stationary}")
if not policy.isDeterministic():
    assert np.allclose(prob_stationary, mu, 1E-4)
# Assign mu to prob_stationary, as this value already takes care of the possible periodicity of the Markov chain
mu = prob_stationary
## OK!!


#-- Define learning task and learning criterion to test
learning_task = LearningTask.CONTINUING
#learning_task = LearningTask.EPISODIC

learning_criterion = LearningCriterion.AVERAGE; gamma = 1.0
#learning_criterion = LearningCriterion.DISCOUNTED; gamma = 0.9


# We now compute the true state value functions under the given policy, against which we will compare our state value function estimates.
# To find the true state value function V(s) we solve the Bellman equation using gamma -> 1
# (Note that we cannot use gamma = 1 because (I - P) is singular; in fact, the largest eigenvalue of P is 1.0
# which means that (I - P) has an eigenvalue equal to 0.0 (in fact we can decompose P as Q*D*Q^-1 and therefore
# we can write (I - P) = Q * (I - D) * Q^-1 which means that one of the elements of the diagonal matrix (I - D) is 0
# (i.e. the element associated to the eigenvalue 1.0 in D).
# HOWEVER, if gamma = 1, using np.linalg.pinv() we can compute the pseudo-inverse, i.e. the Moore-Penrose generalized inverse,
# which provides a matrix (I - P)^+ such as (I - P)^+ * b gives V in (I - P)*V = b where V has minimum norm among
# all possible V solutions of the system of equation (I - P)*V = b.
# Recall that `b` is the vector (indexed by each state x) containing the EXPECTED one-step reward (from x) received by the agent under the given policy,
# i.e. b[x] = sum_{y,a}{ p(y,a|x) * r(y) } = sum_{y,a}{ p(y|a,x) * policy(a|x) * r(y) } = sum_{y}{ P[x,y] * r(y) }
# In our case, where the reward landscape is r(y) = 1.0 * Ind{y=4}, we have that b[x] = 0 for all x except x = 3,
# at which b[x=3] = P[x=3,2]*0.0 + P[x=3,4]*1.0 = P[x=3,4]*r (= P[-2,-1]*r in Python extended notation that allows us to be independent of the gridworld size)
# Finally, in the continuing learning task case, the Bellman equation is: (I - P)*V = b - g*1,
# where g is the average reward (i.e. the average reward observed over all states under stationarity), and `1` is the vector of ones.
r = env1d.getReward(nS-1)     # Reward received at the terminal state (assumed there is only one terminal state)
gamma_almost1 = 0.999999
# True value functions under the different learning tasks and learning criteria, namely:
# V_true_epi_disc: learning task = EPISODIC; learning criterion = DISCOUNTED
# V_true_epi_avg: UNDEFINED
#   --> IN FACT, in this case the state value function V(s) is defined as the expected average reward observed in the episode,
#       but this is a complicated quantity because its calculation implies dividing by the length of the episode, T, which is a random variable!
#       We could perhaps talk about the TOTAL expected reward, as done next.
# V_true_epi_tot: V(s) = E[ sum-of-rewards-observed-in-episode-of-length-T ]
#       However in our case, where there is only one non-zero reward at the rightmost state, such learning criterion (TOTAL) is not sensible
#       because for every non-terminal state x, the total observed rewards for ANY episode length under ANY policy is ALWAYS 1, i.e. the reward received at termination!
#       (this is confirmed by the value of V_true_epi_tot computed below, where V(s) ~= 1 for all states other than the terminal!)
#       The total reward criterion would be ok if we had reward = -1 at the leftmost state and +1 at the rightmost state because in that case the rewards are different
#       at the different terminal states and this is precisely the example widely presented in e.g. Sutton where they use widely the total reward criterion as they
#       tend to use gamma = 1 for that example.
# V_true_con_avg: learning task = CONTINUING; learning criterion = AVERAGE
# V_true_con_disc: learning task = CONTINUING; learning criterion = DISCOUNTED
# WE SHOULD COMPARE THE LEARNED STATE VALUE FUNCTIONS WITH THE CORRESPONDING TRUE VALUE FUNCTIONS
# depending on the Learning Task and on the Learning Criterion.
b_epi = np.array([np.sum([P_epi[x,y]*env1d.getReward(y) for y in range(nS)]) for x in range(nS)])
b_con = np.array([np.sum([P_con[x,y]*env1d.getReward(y) for y in range(nS)]) for x in range(nS)])
# Average reward, i.e. the average observed reward over all states under stationarity, since avg.reward = sum_{x} mu[x] * r[x]
# Recall that the average reward is the one that makes the system of equations satisfied by V(s) (the Bellman equations) feasible (i.e. consistent, as opposed to inconsistent).
# And recall that the average reward g appears in the independent term of the Bellman equations which is `b - g*1`.
# For more details, see the very good notes by Ger Koole: https://www.scribd.com/document/177118281/Lecture-Notes-Stochastic-Optimization-Koole
g = sum([mu[x]*env1d.getReward(x) for x in range(nS)])
I = np.eye(nS)
if gamma < 1:
    V_true_epi_disc = np.linalg.solve(I - gamma*P_epi, b_epi)
else:
    V_true_epi_disc = None
# For the state value functions defined by the total or by the average reward, we use gamma_almost1 because using 1 instead gives infinite because I - P is singular
V_true_epi_tot = np.linalg.solve(I - gamma_almost1*P_epi, b_epi)        # This "TOTAL reward" criterion is not a sensible criterion for the episodic learning task for this reward's landscape (see reason in above comment)
V_true_con_avg = np.linalg.solve(I - (gamma - 1E-6)*P_con, b_con - g)   # Note that we use (gamma - 1E-6) and NOT gamma_almost1 because gamma could still be < 1 in the average reward criterion (this is NOT the case for the total reward criterion, and this is why we use gamma_almost1 to compute V_true_epi_tot.
if gamma < 1:
    V_true_con_disc = np.linalg.solve(I - gamma*P_con, b_con)
else:
    V_true_con_disc = None
# Generalized inverse (minimum norm solution), applied for the continuing learning task case using the average reward criterion with gamma = 1
V_true_con_avg_minnorm = np.asarray(np.dot( np.linalg.pinv(np.eye(len(P_con)) - P_con), b_con - g))[0]
# Check the expected results
if policy_probabilities == [0.5, 0.5] and nS == 5 and list(env1d.getRewardsDict().keys()) == [nS-1] and gamma == 0.9:
#if policy.policy == {0: [0.0, 1.0], 1: [0.5, 0.5], 2: [0.5, 0.5], 3: [0.5, 0.5], 4: [0.0, 1.0]} :
    assert  gamma == 0.9 and \
            np.allclose(V_true_epi_disc, np.array([0.33500299, 0.37222554, 0.49216488, 0.7214742, 0.0]))
    assert  gamma_almost1 == 0.999999 and \
            np.allclose(V_true_epi_tot, np.array([1.0, 1.0, 1.0, 1.0, 0.0]), atol=1E-5)
    assert  gamma_almost1 == 0.999999 and \
            np.allclose(V_true_con_avg, np.array([-0.13494804, -0.07612458,  0.10034589,  0.39446375, -0.19377143]))
    assert np.allclose(V_true_con_avg_minnorm, np.matrix(([[-0.15294118, -0.09411765,  0.08235294,  0.37647059, -0.21176471]])))
    assert np.linalg.norm(V_true_con_avg_minnorm) <= np.linalg.norm(V_true_con_avg)
    assert  gamma == 0.9 and \
            np.allclose(V_true_con_disc, np.array([0.45975997, 0.51084441, 0.67544983, 0.99015521, 0.41378397]))
    # The difference between consecutive values of V should be the same in both solutions computed above
    assert np.allclose(np.diff(V_true_con_avg), np.diff(V_true_con_avg_minnorm))
## ALL OK!

avg_reward_true = np.sum([mu[s]*r for s, r in env1d.getRewardsDict().items()])
print(f"True average reward for the CONTINUING learning task under policy {policy_probabilities}: {avg_reward_true}")

# Store the true state value function in the V attribute of the environment so that we can compare the estimated state value function with the true one
# Note that, under the average reward learning criterion with gamma = 1, we reference the state value function V(s) to V(0) because in that case,
# the value function V(s) is NOT unique.
# (Reason: the system of linear equations that V(s) satisfies (the Bellman equations, (I - P) V = R - g*1) is underdetermined, because one of the eigenvalues of (I - P) is 0
# AND g is the average reward (i.e. the expected reward observed under stationarity), which makes the system of equations be consistent, with one equation exactly equal to
# a linear combination of the other equations. If g were not the average reward, the system of equations would be inconsistent and no V(s) would satisfy it.)
# Ref: Gast paper at https://www.sigmetrics.org/mama/abstracts/Gast.pdf
# or Ger Koole's lecture notes at https://www.scribd.com/document/177118281/Lecture-Notes-Stochastic-Optimization-Koole
# and available at Urtzi's ownCloud as of Dec-2023: https://cloud.irit.fr/s/xRmIQolbiWagiSf
# We do this so that we can UNAMBIGUOUSLY compare the state value function estimated by the learning methods below with the true state value function!
if learning_task == LearningTask.EPISODIC and gamma < 1:
    env1d.setV(V_true_epi_disc)
    print(f"True state value function (EPISODIC / DISCOUNTED): {env1d.getV()}")
else:
    assert learning_task == LearningTask.CONTINUING
    if learning_criterion == LearningCriterion.AVERAGE:
        # Choose the reference value to correct the state value function V(s), which is non-zero ONLY when gamma = 1 (under the average reward criterion)
        V_ref_value = 0.0 if gamma < 1 else V_true_con_avg_minnorm[0]
        env1d.setV(V_true_con_avg_minnorm - V_ref_value)
        print(f"True differential state value function (CONTINUING / AVERAGE): {env1d.getV()}")
    elif learning_criterion == LearningCriterion.DISCOUNTED and gamma < 1:
        env1d.setV(V_true_con_disc)
        print(f"True state value function (CONTINUING / DISCOUNTED): {env1d.getV()}")

#-- Learn the average reward and the state value function
# Simulation parameters
N = 200 #50 #500 #200 #20                            # Number of particles in FV simulation
T = 2000 #200 #500                                   # Number of time steps of the single Markov chain simulation run as first step of the FV learning process
                                                    # This initial simulation is done to:
                                                    # - obtain an initial exploration of the environment that would help determine the absorption set A
                                                    #   (e.g. based on state visit frequency going beyond a given threshold --not yet implemented though)
                                                    # - under the AVERAGE reward criterion:
                                                    #   estimate the expected reabsorption cycle time, E(T_A) needed to compute the FV estimator of the average reward.
                                                    # - under the DISCOUNTED reward criterion:
                                                    #   obtain an initial estimation of the value functions of the states in the absorption set A
                                                    #   (which is needed by the FV simulation to bootstrap the state and action values for the states
                                                    #   at the boundary of A).
estimate_on_fixed_sample_size = True                # This is only used for the DISCOUNTED reward criterion
max_time_steps_fv_per_particle = 100 #50 #10 #50         # Max average number of steps allowed for each particle in the FV simulation
max_time_steps_fv_for_expectation = T
max_time_steps_fv_for_all_particles = max_time_steps_fv_per_particle * N
# Traditional method learning parameters
# They are set for a fair comparison with FV learning
# The maximum time steps to be observed in the benchmark methods is set to the sum of:
# - the max number of time steps allowed to estimate E(T_A)
# - the max number of time steps allowed over all the FV particles
M = 1   # Number of normal particles created during the FV simulation to explore using the underlying Markov process
        # This value MUST coincide with n_normal_max variable defined in Simulator._run_simulation_fv_discounted()
max_time_steps_benchmark = max_time_steps_fv_for_expectation + (1 + M) * max_time_steps_fv_for_all_particles

# Parameters common for all learners
R = 1 #20 #50             # Replications of the estimation process
seed = 1717
nepisodes = 100 #1000       # Note: this parameter is ONLY used in EPISODIC learning tasks
max_time_steps_per_episode = nS*10   #1000 #100
start_state = None  # The start state is defined by the Initial State Distribution (isd) of the environment
plot = True if R == 1 else False    # True
plot_value_functions = True
colormap = "rainbow"

alpha = 1.0
#gamma = 1.0    # gamma is defined when defining the learning criterion above or when computing the discounted state value for episodic learning tasks (normally `V_true_epi_disc`)
lmbda = 0.0     # We should NOT use lambda > 0 because FV does NOT have the logic implemented to handle this case (currently the trajectories of all particles are mixed into the same trajectory stored in the self._states list.
alpha_min = 0.01 #0.01 #0.1 #0.0
adjust_alpha = True

suptitle =  f"1D gridworld ({nS} states) with one terminal state (r=+1), policy probabilities = {policy_probabilities}, # particles = {N}, # replications = {R}, lambda={lmbda}, alpha_min={alpha_min}, adjust_alpha={adjust_alpha}" + \
            f"\n{learning_task.name} learning task, {learning_criterion.name} reward criterion"

time_start_all = timer()
counts_td = np.nan * np.ones((R, nS), dtype=int)
counts_fv = np.nan * np.ones((R, nS), dtype=int)
time_steps_td = np.zeros(R, dtype=int)
time_steps_fv = np.zeros(R, dtype=int)
estimates_V_td = np.nan * np.ones((R, nS))
estimates_V_fv = np.nan * np.ones((R, nS))
estimates_Q_td = np.nan * np.ones((R, nS*env1d.getNumActions()))
estimates_Q_fv = np.nan * np.ones((R, nS*env1d.getNumActions()))
estimates_avg_td = np.nan * np.ones(R)
estimates_avg_fv = np.nan * np.ones(R)
for rep in range(R):
    print(f"\n******* Running replication {rep+1} of {R} (FV + TD)..." )


    #-- Learning the average reward using FV(lambda)
    # This simulation should come BEFORE TD(lambda) so that we know for how many steps to run TD, i.e. as many steps as transitions seen by FV
    seed_this = seed + rep*13

    print(f"\nFV(lambda={lmbda})")
    # Learner and agent definition
    params = dict({'N': N,  # NOTE: We should use N = 500 if we use N = 200, T = 200 above to compute the benchmark time steps because if here we use the N defined above, the number of time steps used by FV is much smaller than the number of time steps used by TD (e.g. 1500 vs. 5000) --> WHY??
                   'T': T,                           # Max simulation time over ALL episodes run when estimating E(T_A). This should be sufficiently large to obtain an initial non-zero average reward estimate (if possible)
                   'absorption_set': set({1}), #set(np.arange(2)), #set({1}),  # Note: The absorption set must include ALL states in A (see reasons in the comments in the LeaFV constructor)
                   'activation_set': set({0, 2}),
                   'alpha': alpha,
                   'gamma': gamma,
                   'lambda': lmbda,
                   'alpha_min': alpha_min,
                   })
    learner_fv = fv.LeaFV(env1d, params['N'], params['T'], params['absorption_set'], params['activation_set'],
                          probas_stationary_start_state_et=None,
                          probas_stationary_start_state_fv=None, #dict({0: policy_probabilities[0], 2: policy_probabilities[1]}), #None,
                          criterion=learning_criterion,
                          alpha=params['alpha'], gamma=params['gamma'], lmbda=params['lambda'],
                          adjust_alpha=adjust_alpha, adjust_alpha_by_episode=False, func_adjust_alpha=None, #np.sqrt,
                          #reset_method=ResetMethod.RANDOM_UNIFORM, reset_params={'min': -1, 'max': +1}, reset_seed=1713,
                          alpha_min=params['alpha_min'],
                          estimate_on_fixed_sample_size=estimate_on_fixed_sample_size,
                          debug=False)
    if False:
        learner_fv.setAverageReward(avg_reward_true)
    agent_fv = agents.GenericAgent(policy, learner_fv)

    # Simulation
    time_start = timer()
    sim = DiscreteSimulator(env1d, agent_fv, debug=False)
    state_values_fv, action_values_fv, advantage_values_fv, state_counts_fv, probas_stationary, expected_reward, expected_absorption_time, n_cycles_absorption_used, n_events_et, n_events_fv = \
        sim.run(max_time_steps_fv=max_time_steps_fv_for_all_particles,
                use_average_reward_stored_in_learner=False,
                seed=seed_this,
                verbose=True, verbose_period=50,
                plot=plot, colormap=colormap, pause=0.1)  # Use plot=True to create plots that show how learning progresses; use pause=+np.Inf to "press ENTER to continue" between plots
    time_fv = timer() - time_start
    avg_reward_fv = learner_fv.getAverageReward()
    print(f"Estimated average reward (FV): {avg_reward_fv}")
    print(f"True average reward: {avg_reward_true}")
    if R > 1:
        # Only show the results when R > 1 because when R = 1, the FV results are shown below, together with the TD results
        print(f"\nNumber of time steps used by FV(lambda): {n_events_et + n_events_fv} (= {n_events_et} for E(T) + {n_events_fv} for FV)")
        print(f"Average reward estimated by FV(lambda): {avg_reward_fv}")
        print(f"True average reward: {avg_reward_true}")
        print("Relative error: {:.1f}%".format((avg_reward_fv / avg_reward_true - 1)*100))
        print("FV(lambda) took {:.1f} minutes".format(time_fv / 60))
    counts_fv[rep] = state_counts_fv
    time_steps_fv[rep] = n_events_et + n_events_fv
    # Note that we reference the value functions to the state value of state 0, V(0), in the average reward criterion with gamma = 1, because in that case the value functions are NOT unique (see explanation above)
    estimates_V_fv[rep] = state_values_fv - (learning_criterion == LearningCriterion.AVERAGE and gamma == 1 and state_values_fv[0] or 0)
    estimates_Q_fv[rep] = action_values_fv - (learning_criterion == LearningCriterion.AVERAGE and gamma == 1 and state_values_fv[0] or 0)
    estimates_avg_fv[rep] = avg_reward_fv


    #-- Learning the average reward using TD(lambda)
    # Comment out to use same seed as for the FV case
    #seed_this = seed_this + 1

    print(f"\nTD(lambda={lmbda})")
    # Learner and agent definition
    params = dict({'alpha': alpha,
                   'gamma': gamma,
                   'lambda': lmbda,
                   'alpha_min': alpha_min,
                   })
    learner_td = td.LeaTDLambda(env1d,
                                criterion=learning_criterion,
                                task=learning_task,
                                alpha=params['alpha'], gamma=params['gamma'], lmbda=params['lambda'],
                                adjust_alpha=adjust_alpha, adjust_alpha_by_episode=False, func_adjust_alpha=None, #np.sqrt,
                                alpha_min=params['alpha_min'],
                                #reset_method=ResetMethod.RANDOM_UNIFORM, reset_seed=1713,
                                debug=False)
    agent_td = agents.GenericAgent(policy, learner_td)

    # Simulation
    time_start = timer()
    sim = DiscreteSimulator(env1d, agent_td, debug=False)
    state_values_td, action_values_td, advantage_values_td, state_counts_td, RMSE_by_episode, MAPE_by_episode, learning_info = \
        sim.run(nepisodes=nepisodes,
                max_time_steps=time_steps_fv[rep], #max_time_steps_benchmark,
                max_time_steps_per_episode=+np.Inf, #max_time_steps_per_episode, #+np.Inf
                start_state_first_episode=start_state, seed=seed_this,
                estimated_average_reward=None, #avg_reward_true,
                compute_rmse=True, state_observe=None, #nS-2,  # This is the state just before the terminal state
                verbose=True, verbose_period=50,
                plot=plot, colormap=colormap, pause=0.1)    # Use plot=True to create plots that show how learning progresses; use pause=+np.Inf to "press ENTER to continue" between plots
    time_td = timer() - time_start
    avg_reward_td = learner_td.getAverageReward()
    print(f"Estimated average reward (TD): {avg_reward_td}")
    print(f"True average reward: {avg_reward_true}")
    if R == 1:
        # Show the results of FV lambda so that we can compare it easily with TD shown below
        print(f"\nNumber of time steps used by FV(lambda): {n_events_et + n_events_fv} (= {n_events_et} for E(T) + {n_events_fv} for FV)")
        print(f"Average reward estimated by FV(lambda): {avg_reward_fv}")
        print(f"True average reward: {avg_reward_true}")
        print("Relative error: {:.1f}%".format((avg_reward_fv / avg_reward_true - 1)*100))
        print("FV(lambda) took {:.1f} minutes".format(time_fv / 60))
    print(f"\nNumber of time steps used by TD(lambda): {learning_info['nsteps']}")
    print(f"Average reward estimated by TD(lambda): {avg_reward_td}")
    print(f"True average reward: {avg_reward_true}")
    print("Relative error: {:.1f}%".format((avg_reward_td / avg_reward_true - 1)*100))
    print("TD(lambda) took {:.1f} minutes".format(time_td / 60))
    counts_td[rep] = state_counts_td
    time_steps_td[rep] = learning_info['nsteps']
    # Note that we reference the value functions to the state value of state 0, V(0), in the average reward criterion with gamma = 1, because in that case the value functions are NOT unique (see explanation above)
    estimates_V_td[rep] = state_values_td - (learning_criterion == LearningCriterion.AVERAGE and gamma == 1 and state_values_td[0] or 0)
    estimates_Q_td[rep] = action_values_td - (learning_criterion == LearningCriterion.AVERAGE and gamma == 1 and state_values_td[0] or 0)
    estimates_avg_td[rep] = avg_reward_td

    if learning_task == LearningTask.CONTINUING:
        # Only for CONTINUING learning task is the number of learning steps performed by each method guaranteed to be the same
        # because in EPISODIC learning task, TD learning uses the number of learning steps defined by each episode (which we cannot control)...
        assert time_steps_td[rep] == time_steps_fv[rep], f"The number of learning steps used by FV ({time_steps_fv[rep]}) and by TD ({time_steps_td[rep]}) must be the same"
print("\n\nAll replications took {:.1f} minutes\n\n".format((timer() - time_start_all) / 60))

# Plot the learning rates by state for the last replication
ax_td, ax_fv = plt.figure().subplots(1,2)
ax_td.plot(learner_td.alphas); ax_td.legend(np.arange(nS), title="States"); ax_td.set_title("Alphas in TD learning by state"); ax_td.set_ylim((0, alpha))
ax_fv.plot(learner_fv.alphas); ax_fv.legend(np.arange(nS), title="States"); ax_fv.set_title("Alphas in FV learning by state"); ax_fv.set_ylim((0, alpha))
plt.suptitle(suptitle)

if False:   # NEED TO FIX THE CORRECT STORAGE OF THE TRAJECTORY HISTORY IN THE FV LEARNER as explained in the WARNING message below when retrieving the FV trajectory history
    # Check the state and action distribution for the last replication
    # TD
    states_history_td = np.concatenate(learner_td.states)
    print(f"Distribution of state visits (TD):\n{pd.Series(states_history_td).value_counts(sort=False)}")
    actions_history_td = np.concatenate(learner_td.actions)
    for s in range(nS):
        ind_s = states_history_td == s
        states_history_td[ind_s]
        print(f"Distribution of actions taken for s={s} (TD): count = \n{np.sum(ind_s)}")
        print(pd.Series(actions_history_td[ind_s]).value_counts() / np.sum(ind_s))
    ## OK! For the [0.5, 0.5] case, 50% for all states except state 0 and 4
    # FV
    # WARNING: The trajectory history recovered here most likely includes ONLY the exploration by the "normal" particle (this is the case when running the FV simulation with _run_simulation_fv_discounted())
    # The reason is that, in that case, the trajectories taken by the FV particles is stored in their respective environment.
    states_history_fv = np.concatenate(learner_fv.states)
    print(f"Distribution of state visits (FV):\n{pd.Series(states_history_fv).value_counts(sort=False)}")
    actions_history_fv = np.concatenate(learner_fv.actions)
    for s in range(nS):
        ind_s = states_history_fv == s
        states_history_fv[ind_s]
        print(f"Distribution of actions for s={s} (TD): visit count = {np.sum(ind_s)}")
        print(pd.Series(actions_history_fv[ind_s]).value_counts() / np.sum(ind_s))


#-- Plot results
# Replications
if R > 1:
    # Plot the estimates of the value function
    states = np.arange(1, nS + 1)

    if plot_value_functions:
        #np.diff(estimates_V_td, axis=1)
        #np.diff(estimates_V_fv, axis=1)
        min_V_td, max_V_td, median_V_td, mean_V_td, std_V_td, avg_events_td = estimates_V_td.min(axis=0), estimates_V_td.max(axis=0), np.median(estimates_V_td, axis=0), estimates_V_td.mean(axis=0), estimates_V_td.std(axis=0), time_steps_td.mean(axis=0)
        min_V_fv, max_V_fv, median_V_fv, mean_V_fv, std_V_fv, avg_events_fv = estimates_V_fv.min(axis=0), estimates_V_fv.max(axis=0), np.median(estimates_V_fv, axis=0), estimates_V_fv.mean(axis=0), estimates_V_fv.std(axis=0), time_steps_fv.mean(axis=0)

        # Compute percentiles
        percentiles_low = [10, 25]
        percentiles_upp = [90, 75]
        alphas = [0.10, 0.15, 0.20]
        percentiles_td = pd.DataFrame({'replication': np.array([np.repeat(r, nS) for r in range(1, R+1)]).reshape(-1),
                                        'state': np.array([np.repeat(s, R) for s in states]).T.reshape(-1),
                                        'V': estimates_V_td.reshape(-1)}, columns=['replication', 'state', 'V'])[['state', 'V']] \
                                .groupby('state') \
                                .agg(['count', 'mean', 'min', 'median', 'max', 'std'] + [percentile(p) for p in percentiles_low] + [percentile(p) for p in percentiles_upp])
        percentiles_fv = pd.DataFrame({'replication': np.array([np.repeat(r, nS) for r in range(1, R+1)]).reshape(-1),
                                        'state': np.array([np.repeat(s, R) for s in states]).T.reshape(-1),
                                        'V': estimates_V_fv.reshape(-1)}, columns=['replication', 'state', 'V'])[['state', 'V']] \
                                .groupby('state') \
                                .agg(['count', 'mean', 'min', 'median', 'max', 'std'] + [percentile(p) for p in percentiles_low] + [percentile(p) for p in percentiles_upp])

        plot_what = ["td", "fv"] #["fv"] #["td", "fv"]
        legend = [] #if plot_what != ["td", "fv"] else [f"True V(s)", f"V(s): TD(avg. #events={avg_events_td})", f"V(s): FV(avg. #events={avg_events_fv})"] + \
                                                      #["TD min-max"] + [f"TD {p}%-{q}%" for p, q in zip(percentiles_low, percentiles_upp)] + \
                                                      #["FV min-max"] + [f"FV {p}%-{q}%" for p, q in zip(percentiles_low, percentiles_upp)]
        ax, ax_diff = plt.figure().subplots(1, 2)
        ax.plot(states, env1d.getV(), color="blue")
        legend += [f"True V(s)"]
        ax.plot(states, median_V_td, color="red", linewidth=2) if "td" in plot_what else None
        ax.plot(states, median_V_fv, color="green", linewidth=2) if "fv" in plot_what else None
        legend += ["TD Median (avg. #events={:.0f})".format(int(avg_events_td))] if "td" in plot_what else []
        legend += ["FV Median (avg. #events={:.0f})".format(int(avg_events_fv))] if "fv" in plot_what else []
        ax.plot(states, mean_V_td, color="red", linewidth=2, linestyle="dashed") if "td" in plot_what else None
        ax.plot(states, mean_V_fv, color="green", linewidth=2, linestyle="dashed") if "fv" in plot_what else None
        legend += ["TD Mean (avg. #events={:.0f})".format(int(avg_events_td))] if "td" in plot_what else []
        legend += ["FV Mean (avg. #events={:.0f})".format(int(avg_events_fv))] if "fv" in plot_what else []
        ax.fill_between(states,
                        max_V_td,
                        min_V_td,
                        color="red",
                        alpha=0.1) if "td" in plot_what else None
        legend += ["TD min-max"] if "td" in plot_what else []
        for alpha, p, q in zip(alphas, percentiles_low, percentiles_upp):
            ax.fill_between(states,
                            percentiles_td['V']['percentile_' + str(q)],
                            percentiles_td['V']['percentile_' + str(p)],
                            color="red",
                            alpha=alpha) if "td" in plot_what else None
            legend += [f"TD {p}%-{q}%"] if "td" in plot_what else []
        ax.fill_between(states,
                        max_V_fv,
                        min_V_fv,
                        color="green",
                        alpha=0.1) if "fv" in plot_what else None
        legend += ["FV min-max"] if "fv" in plot_what else []
        for alpha, p, q in zip(alphas, percentiles_low, percentiles_upp):
            ax.fill_between(states,
                            percentiles_fv['V']['percentile_' + str(q)],
                            percentiles_fv['V']['percentile_' + str(p)],
                            color="green",
                            alpha=alpha) if "fv" in plot_what else None
            legend += [f"FV {p}%-{q}%"] if "fv" in plot_what else []
        ax.xaxis.set_major_locator(MaxNLocator(integer=True))
        ax.set_xlabel("States")
        ax.set_ylabel("V(s)")
        ax.legend(legend, loc="upper left")
        ax.set_title("V(s)")
        # NOTE: The horizontal reference line must come AFTER the legend is added because o.w. the line gets infiltrated in the middle and the legend gets mixed up!! (WHY??)
        ax.axhline(0, color="gray", linestyle="dashed")
        # Plot each estimate separately in order to check the behaviour of each estimate (which is not reflected in the percentiles by state!)
        for rep in range(R):
            ax.plot(states, estimates_V_td[rep], color="red", linewidth=0.1) if "td" in plot_what else None
            ax.plot(states, estimates_V_fv[rep], color="green", linewidth=0.1) if "fv" in plot_what else None
        # Plot of the difference of consecutive V(s)
        ax_diff.plot(states[:-1], np.diff(env1d.getV()), color="blue")
        ax_diff.plot(states[:-1], np.diff(median_V_td), color="red")
        ax_diff.plot(states[:-1], np.diff(median_V_fv), color="green")
        ax_diff.axhline(0, color="gray")
        ax_diff.set_xlabel("Left states")
        ax_diff.set_ylabel("DIFF V(s)")
        ax_diff.legend([f"True diff V(s)", f"MEDIAN Diff V(s): TD(lambda={lmbda})", f"MEDIAN Diff V(s): FV(lambda={lmbda})"])
        ax_diff.set_title("V(s) difference among contiguous states")
        plt.suptitle(suptitle + "\nDistribution of state values V(s) by state")

    # Plot the average reward estimate for each replication
    plt.figure()
    ax = plt.gca()
    ax.plot(np.arange(1, R+1), estimates_avg_td, color="red")
    ax.plot(np.arange(1, R+1), estimates_avg_fv, color="green")
    ax.axhline(avg_reward_true, color="gray", linestyle="dashed")
    ax.xaxis.set_major_locator(MaxNLocator(integer=True))
    ax.set_ylim((0, None))
    ax.set_xlabel("Replication")
    ax.set_ylabel("Average reward")
    ax2 = ax.twinx()
    ax2.bar(np.arange(1, R+1), height=time_steps_td, color="red", alpha=0.3)
    ax2.bar(np.arange(1, R+1), height=time_steps_fv, color="green", alpha=0.3)
    ax2.set_ylabel("# time steps")
    plt.title("Average reward estimates for each replication")
    plt.legend(["TD", "FV"])

    # Violin plots of the average reward estimate by method
    ax = plt.figure().gca()
    plotting.violinplot(ax, estimates_avg_td, positions=[1], color_body="red", color_lines="red", color_means="black")
    plotting.violinplot(ax, estimates_avg_fv, positions=[2], color_body="green", color_lines="green", color_means="black")
    ax.plot(1 + np.random.normal(0, 0.01, R), estimates_avg_td, '.', marker=".", markersize=3, color="black")
    ax.plot(2 + np.random.normal(0, 0.01, R), estimates_avg_fv, '.', marker=".", markersize=3, color="black")
    ax.axhline(avg_reward_true, color="gray", linestyle="dashed")
    ax.xaxis.set_ticks([1, 2])
    ax.xaxis.set_ticklabels([f"TD(lambda={lmbda})", f"FV(lambda={lmbda})"])
    ax.set_ylim((0, None))
    ax.set_ylabel("Average reward")
    plt.title(f"Distribution of average reward estimation on {R} replications: TD (red) vs. FV (green)")


# Estimated value functions for a given replication
rep = R - 1
ax_V, ax_Vd = plt.figure().subplots(1,2)    # ax_Vd: for plotting the difference among state values (which is what really interest us for learning an optimal policy!)
states = np.arange(1, nS+1)
ax_V.plot(states, env1d.getV(), color="blue")
ax_V.plot(states, estimates_V_td[rep], color="red")
ax_V.plot(states, estimates_V_fv[rep], color="green")
ax_V.plot(states, estimates_Q_td[rep].reshape(nS, env1d.getNumActions())[:,0], color="orange", linestyle="dashed")
ax_V.plot(states, estimates_Q_td[rep].reshape(nS, env1d.getNumActions())[:,1], color="red", linestyle="dashed")
ax_V.plot(states, estimates_Q_fv[rep].reshape(nS, env1d.getNumActions())[:,0], color="lightgreen", linestyle="dashed")
ax_V.plot(states, estimates_Q_fv[rep].reshape(nS, env1d.getNumActions())[:,1], color="green", linestyle="dashed")
ax_V.axhline(0, color="gray", linestyle="dashed")
ax_V.set_xlabel("States")
ax_V.set_ylabel("V(s)")
ax_V.set_title("V(s)")
ax_V.legend([f"True V(s)", f"V(s): TD(lambda={lmbda})", f"V(s): FV(lambda={lmbda})", "Q(s,LEFT): TD", "Q(s,RIGHT): TD", "Q(s,LEFT): FV", "Q(s,RIGHT): FV"], loc="upper left")
ax2_V = ax_V.twinx()
ax2_V.plot(states, mu, color="violet", marker=".", markersize=20)
ax2_V.bar(states, counts_td[rep] / sum(counts_td[rep]), color="red", alpha=0.3)
ax2_V.bar(states, counts_fv[rep] / sum(counts_fv[rep]), color="green", alpha=0.3)
ax2_V.set_ylabel("Relative state frequency")
ax2_V.legend(["stationary probability", f"Rel. Freq.(s): TD(#events={learning_info['nsteps']})", f"Rel. Freq.(s): FV(#events={n_events_et + n_events_fv})"], loc="upper right")
ax_Vd.plot(states[:-1], np.diff(env1d.getV()), color="blue")
ax_Vd.plot(states[:-1], np.diff(estimates_V_td[rep]), color="red")
ax_Vd.plot(states[:-1], np.diff(estimates_V_fv[rep]), color="green")
ax_Vd.axhline(0, color="gray")
ax_Vd.set_xlabel("Left states")
ax_Vd.set_ylabel("DIFF V(s)")
ax_Vd.legend([f"True diff V(s)", f"Diff V(s): TD(lambda={lmbda})", f"Diff V(s): FV(lambda={lmbda})"])
ax_Vd.set_title("V(s) difference among contiguous states")
plt.suptitle(f"REPLICATION {rep+1} of {R}: " + suptitle + "\nState values V(s) and visit frequency (count) for TD and FV")

# To show the different replications one after the other
# Goal: Check the Q values, if V is comprised in between them
plt.figure()
plt.pause(5)
for r in range(R):
    if r > 0:
        plt.plot(states, estimates_V_fv[r-1], color="white")
        plt.plot(states, estimates_Q_fv[r-1].reshape(nS, env1d.getNumActions())[:, 0], color="white", linestyle="dashed")
        plt.plot(states, estimates_Q_fv[r-1].reshape(nS, env1d.getNumActions())[:, 1], color="white", linestyle="dashed")
    plt.plot(states, estimates_V_fv[r], color="green")
    plt.plot(states, estimates_Q_fv[r].reshape(nS, env1d.getNumActions())[:, 0], color="red", linestyle="dashed")
    plt.plot(states, estimates_Q_fv[r].reshape(nS, env1d.getNumActions())[:, 1], color="orange", linestyle="dashed")
    plt.title(f"Replication {r+1} of {R}")
    plt.draw()
    plt.pause(1)
## OK: In most of the cases, the estimates are correct (in ~ 17 out of 20 replications)

raise KeyboardInterrupt


########
# 2023/10/12: Learn an actor-critic policy using neural networks (with the torch package)
# Learning happens with the ActorCriticNN learner which defines a loss of type `tensor` which can be minimized using the backward() method of torch Tensors
# IT WORKS!

#-------------------- IMPORT AND AUXILIARY FUNCTIONS ------------------#
from timeit import default_timer as timer
import os
import numpy as np
import pandas as pd
from  matplotlib import pyplot as plt, cm
from matplotlib.ticker import MaxNLocator
from scipy.special import rel_entr

from Python.lib.agents.learners import ResetMethod
from Python.lib.agents.learners import LearningCriterion, LearningTask
from Python.lib.agents.learners.policies import LeaActorCriticNN
from Python.lib.agents.policies import probabilistic

from Python.lib.environments.gridworlds import Direction2D
from Python.lib.estimators.fv import estimate_expected_reward

from Python.lib.utils.basic import get_current_datetime_as_string, load_objects_from_pickle, log_file_open, log_file_close, save_objects_to_pickle
from Python.lib.utils.computing import compute_transition_matrices, compute_state_value_function_from_transition_matrix

from Python.test.test_optimizers_discretetime import InputLayer, Test_EstPolicy_EnvGridworldsWithObstacles

# When saving results or reading previously saved results
rootdir = "./RL-003-Classic"
resultsdir = f"./{rootdir}/results"
logsdir = f"./{rootdir}/logs"

#--- Auxiliary functions
KL_THRESHOLD = 0.005
policy_changed_from_previous_learning_step = lambda KL_distance, num_states: np.abs(KL_distance) / num_states > KL_THRESHOLD

def define_plotting_parameters():
    dict_colors = dict(); dict_linestyles = dict(); dict_legends = dict()
    dict_colors['all_online'] = "darkred"; dict_linestyles['all_online'] = "solid"; dict_legends['all_online'] = "ALL Online"
    dict_colors['values_td'] = "red"; dict_linestyles['values_td'] = "solid"; dict_legends['values_td'] = "TD"      # For a second trial of TDAC (which sometimes is useful --e.g. to compare "using the same budget as FV for every policy learning step" vs. "using an average budget at each policy learning step")
    dict_colors['values_td2'] = "darkorange"; dict_linestyles['values_td2'] = "solid"; dict_legends['values_td2'] = "TD2"
    dict_colors['values_tdl'] = "orange"; dict_linestyles['values_tdl'] = "dashed"; dict_legends['values_tdl'] = "TD(lambda)"
    dict_colors['values_fv'] = "green"; dict_linestyles['values_fv'] = "solid"; dict_legends['values_fv'] = "FV"    # For a second trial of FVAC (which sometimes is useful --e.g. to compare "allowing infinite budget for FV" vs. "limited budget")
    dict_colors['values_fv2'] = "cyan"; dict_linestyles['values_fv2'] = "solid"; dict_legends['values_fv2'] = "FV2"
    dict_colors['values_fvos'] = "lightgreen"; dict_linestyles['values_fvos'] = "solid"; dict_legends['values_fvos'] = "FV OverSampling"

    figsize = (10, 8)

    return dict_colors, dict_linestyles, dict_legends, figsize

def compute_true_state_value_function(env, policy, learning_task, learning_criterion, gamma=1.0):
    #*********************************** IMPORTANT **********************************#
    # This function may give a bad value of the true state value function for policies close to deterministic.
    # This would be most likely due to the ill-conditioning of the transition matrix P derived from the policy and the transition probabilities of the environment
    # when eigenvalues are computed.
    # For more details and possible fix see function computing.compute_state_value_function_from_transition_matrix().
    #*********************************** IMPORTANT **********************************#
    # TODO: (2024/05/07) Try to solve the above problem of instability in the calculation of the state value function
    """
    Computes the true state value function for the given policy applied on the given environment
    under the given learning task, learning criterion and discount factor gamma.

    It also computes the expected reward under stationarity for the CONTINUING learning task (with no discount applied of course).

    The state value function is stored in the environment object, so that it can be used as reference for comparing the estimated state value function.

    Arguments:
    env: EnvironmentDiscrete
        Environment with discrete states and discrete actions with ANY initial state distribution.
        Rewards can be anywhere.

    policy: policy object with method getPolicyForAction(a, s) defined, returning Prob(action | state)
        Policy object acting on a discrete-state / discrete-action environment.
        This could be of class e.g. random_walks.PolRandomWalkDiscrete, probabilistic.PolGenericDiscrete, PolNN.

    gamma: (opt) float in (0, 1]
        Discount factor for the observed rewards.
        default: 1.0

    Return: tuple
    Tuple containing the following 3 elements:
    - V_true: the true state value function for the given learning task, learning criterion and discount gamma.
    - expected_reward: the expected reward for the CONTINUING learning task.
    - mu: the stationary probability for the CONTINUING learning task.
    """
    P_epi, P_con, b_epi, b_con, g, mu = compute_transition_matrices(env, policy)
    P = P_con if learning_task == LearningTask.CONTINUING else P_epi
    b = b_con if learning_task == LearningTask.CONTINUING else b_epi
    bias = g if learning_criterion == LearningCriterion.AVERAGE else None
    V_true = compute_state_value_function_from_transition_matrix(P, b, bias=bias, gamma=gamma)
    env.setV(V_true)
    dict_proba_stationary = dict(zip(np.arange(len(mu)), mu))
    avg_reward_true = estimate_expected_reward(env, dict_proba_stationary)
    return V_true, avg_reward_true, mu

def compute_max_avg_rewards_in_labyrinth_with_corridor(env, wind_dict, learning_task, learning_criterion):
    """
    Computes the maximum CONTINUING and EPISODIC average rewards for the given environment

    The computation of the episodic average reward is approximate when the environment has wind, because its value is given as:
        max_avg_reward_continuing * L / (L-1)
    where L is the length of the shortest path, including the start and exit state.

    Return: tuple
    Tuple with the following two elements:
    - max_avg_reward_continuing
    - max_avg_reward_episodic
    """
    env_shape = env.getShape()
    entry_state = np.argmax(env.getInitialStateDistribution())
    exit_state = env.getTerminalStates()[0]

    if wind_dict is None:
        # The average rewards are computed as the inverse of the shortest path from Start to Exit in Manhattan-like movements,
        # - INCLUDING THE START STATE for continuing learning tasks (just think about it, we restart every time we reach the terminal state with reward = 0)
        # - EXCLUDING THE START STATE for episodic learning tasks (just think about it)
        # *** WARNING: This calculation is problem dependent and should be adjusted accordingly ***
        print("\nComputing MAX average in DETERMINISTIC environment...")
        if exit_state == entry_state + env_shape[1] - 1:
            # This is the case when the exit state is at the bottom-right of the labyrinth
            max_avg_reward_continuing = 1 / env_shape[1]        # In this case the start state counts! (we subtract 1 because the bottom-right state must NOT count twice!)
            max_avg_reward_episodic = 1 / (env_shape[1] - 1)    # In this case the start state does not count (we subtract 2 because, besides not counting twice the bottom-right state, the start state does not count in the episodic setting)
        else:
            # This is the case when the exit state is at the top-right of the labyrinth (the default)
<<<<<<< HEAD
=======
            #assert exit_state is None
>>>>>>> 3b75885e
            max_avg_reward_continuing = 1 / (np.sum(env_shape) - 1)  # In this case the start state counts! (we subtract 1 because the bottom-right state must NOT count twice!)
            max_avg_reward_episodic = 1 / (np.sum(env_shape) - 2)    # In this case the start state does not count (we subtract 2 because, besides not counting twice the bottom-right state, the start state does not count in the episodic setting)
    else:
        # There is wind in the environment
        # => Compute the average reward using the transition matrix information of the environment (as the wind makes things more complicated)
        # together with the optimal policy used by the agent (which we know)
        print(f"\nComputing MAX average in STOCHASTIC environment with WIND: {wind_dict}...")
        if exit_state == entry_state + env_shape[1] - 1:
            policy_optimal = probabilistic.PolGenericDiscrete(env, policy=dict(), policy_default=[0.0, 1.0, 0.0, 0.0])
            V_true, avg_reward_true, mu = compute_true_state_value_function(env, policy_optimal, learning_task, learning_criterion)
            max_avg_reward_continuing = avg_reward_true
            # Compute the approximated episodic average reward (it is approximated because of the randomness generated by the wind.
            # In order to compute the exact episodic average reward, we need to think more.
            # Here, we use the formula that relates the continuing average reward with the episodic one in the deterministic environment case.
            max_avg_reward_episodic = avg_reward_true * env_shape[1] / (env_shape[1] - 1)
        else:
            # This is the case when the exit state is at the top-right of the labyrinth (the default)
            rightmost_states = [np.ravel_multi_index((r, env_shape[1] - 1), env_shape) for r in np.arange(env_shape[0])]
            policy_optimal = probabilistic.PolGenericDiscrete(env, policy=dict(zip(rightmost_states, [[1.0, 0.0, 0.0, 0.0]] * len(rightmost_states))),
                                                              policy_default=[0.0, 1.0, 0.0, 0.0])
            V_true, avg_reward_true, mu = compute_true_state_value_function(env, policy_optimal, learning_task, learning_criterion)
            max_avg_reward_continuing = avg_reward_true
            # Compute the approximated episodic average reward (it is approximated because of the randomness generated by the wind.
            # In order to compute the exact episodic average reward, we need to think more.
            # Here, we use the formula that relates the continuing average reward with the episodic one in the deterministic environment case.
            max_avg_reward_episodic = avg_reward_true * np.sum(env_shape) / (np.sum(env_shape) - 1)

    return max_avg_reward_continuing, max_avg_reward_episodic

def compute_prob_states(state_counts, probas_stationary=None):
    """
    Computes the state probability based on the state visit count plus potentially a separate estimate for a subset of states,
    e.g. for the active states in Fleming-Viot

    Arguments:
    state_counts: array-like
        State counts for ALL states in the environment.

    probas_stationary: (opt) dict
        Dictionary containing the stationary probabilities estimated separately than the state counts, e.g. by Fleming-Viot.

    Return: list
    State-indexed list containing the estimated state probability for ALL states in the environment (which are assumed included in the
    input list `state_counts`).
    """
    # Initial estimate of the state probabilities,
    # which is the final estimate for classical (non-FV) estimation.
    prob_states = state_counts / np.sum(state_counts)
    num_states = len(state_counts)

    if probas_stationary is not None:
        # Estimation based on E(T) + FV simulation done in the FV-based estimation of stationary probabilities
        # Compute the constant value by which the FV-based estimation of the stationary probabilities outside A will be scaled
        states_active_set = probas_stationary.keys()
        proba_active_set = np.sum(list(probas_stationary.values()))
        proba_absorption_set = np.sum([prob_states[s] for s in range(num_states) if s not in states_active_set])
        assert proba_active_set > 0, f"The probability of the active set must be positive (because FV particles spent some time at least at one of those states: {proba_active_set}"
        for state, p in probas_stationary.items():
            prob_states[state] = p / proba_active_set * (1 - proba_absorption_set)
    assert np.isclose(np.sum(prob_states), 1), f"The estimated state probabilities must sum to 1: {np.sum(prob_states)}"

    return prob_states
#--- Auxiliary functions
#-------------------- IMPORT AND AUXILIARY FUNCTIONS ------------------#


#----------------- BASIC SETUP AND SIMULATION PARAMETERS --------------#
# Learning task and learning criterion are used by the constructor of the test class below
learning_task = LearningTask.CONTINUING
#learning_criterion = LearningCriterion.DISCOUNTED; gamma = 0.9
learning_criterion = LearningCriterion.AVERAGE; gamma = 1.0    # gamma could be < 1 in the average reward criterion in order to take the limit as gamma -> 1 as presented in Sutton, pag. 251/252.

seed = 1317
problem_2d = True
use_random_obstacles_set = False; seed_obstacles = 4217
exit_state_at_bottom = False
estimate_absorption_set = True; threshold_absorption_set = 0.05
estimate_absorption_set_at_every_step = False
entry_state_in_absorption_set = True   #False #True     # Only used when estimate_absorption_set = False
#----------------- BASIC SETUP AND SIMULATION PARAMETERS --------------#


#-------------------------------- ENVIRONMENT -------------------------#
if problem_2d:
    # 2D labyrinth
    size_vertical = 3; size_horizontal = 4
    size_vertical = 4; size_horizontal = 5
    size_vertical = 6; size_horizontal = 8
    size_vertical = 8; size_horizontal = 12
    size_vertical = 9; size_horizontal = 13
    size_vertical = 10; size_horizontal = 14
    #size_vertical = 10; size_horizontal = 30

    # Whether the active set in FV should be connected (in order to avoid isolation of the two activation states and reduce possible problems)
    # When this is the case, the connectedness of the active set is achieved by removing the left-most obstacle in the previous-to-bottom row.
    connected_active_set = False #True
    initial_policy = None #[0.4, 0.15, 0.05, 0.4] #None   # Random walk as initial policy when None
else:
    # 1D gridworld: the interesting dimension is the vertical dimension, with terminal state at the top (this is to unify the structure of 2D labyrinth and 1D gridworld)
    size_vertical = 21; size_horizontal = 1     # We choose a value like K = 20 or 40 in the M/M/1/K queue system
    initial_policy = [0.4, 0.0, 0.6, 0.0]       # We choose a probability of going down which is similar to mu/(lambda + mu) in the queue system where lambda/mu = 0.7, i.e. a value close to 1 / 1.7 = 0.588
env_shape = (size_vertical, size_horizontal)
nS = size_vertical * size_horizontal
size_str = f"{size_vertical}x{size_horizontal}"


# Environment's entry and exit states
entry_state = np.ravel_multi_index((size_vertical - 1, 0), env_shape)
exit_state = entry_state + env_shape[1] - 1 if exit_state_at_bottom else None   # None means that the EXIT state is set at the top-right of the labyrinth

# Presence of wind: direction and probability of deviation in that direction when moving
if problem_2d:
    wind_dict = None
<<<<<<< HEAD
    wind_dict = dict({'direction': Direction2D.LEFT, 'intensity': 0.5})
    wind_dict = dict({'direction': Direction2D.LEFT, 'intensity': 0.6})
    wind_dict = dict({'direction': Direction2D.LEFT, 'intensity': 0.7})
    wind_dict = dict({'direction': Direction2D.LEFT, 'intensity': 0.8})
=======
    #wind_dict = dict({'direction': Direction2D.LEFT, 'intensity': 0.5})
    #wind_dict = dict({'direction': Direction2D.LEFT, 'intensity': 0.6})
    #wind_dict = dict({'direction': Direction2D.LEFT, 'intensity': 0.7})
    #wind_dict = dict({'direction': Direction2D.LEFT, 'intensity': 0.8})
>>>>>>> 3b75885e
else:
    # WIND is currently not allowed in 1D gridworlds
    wind_dict = None

# Obstacles
if problem_2d:
    #-- 2D labyrinth
    if use_random_obstacles_set:
        obstacles_set = None
    else:
        # The path to the terminal state is just a corridor through the last row right and then the last column up
        # So at the upper left corner there is a rectangle that brings to nowhere
        rectangle_to_nowhere_width = size_horizontal - 2
        rectangle_to_nowhere_height = size_vertical - 2
        states_previous_to_last_row = np.ravel_multi_index([np.repeat(rectangle_to_nowhere_height, rectangle_to_nowhere_width), [y for y in range(1, rectangle_to_nowhere_width+1)]], env_shape)
        states_previous_to_last_column = np.ravel_multi_index([[x for x in range(0, rectangle_to_nowhere_height+1)], np.repeat(rectangle_to_nowhere_width, rectangle_to_nowhere_height+1)], env_shape)
        obstacles_set = set(np.concatenate([list(states_previous_to_last_row) + list(states_previous_to_last_column)]))

        if connected_active_set:
            obstacles_set = obstacles_set.difference({min(states_previous_to_last_row)})
else:
    #-- 1D gridworld
    obstacles_set = set()
#-------------------------------- ENVIRONMENT -------------------------#


#----------------------------- MODEL FOR POLICY -----------------------#
# Number of input neurons (just one with the state value or one-per-state)
nn_input = InputLayer.ONEHOT
# Number of hidden layers in the neural network model
# Using multiple layers whose size is proportional to the gridworld size... however this tends to be counterproductive...
# i.e. learning is slower and may fail (e.g. it usually converges to a non-optimal policy where the advantage function is 0), presumably because of the larger number of parameters.
# Perhaps the architecture would work if the learning step of the neural network parameters optimizer is smaller and
# a larger number of policy learning steps is used (I tried with optimizer_learning_rate = 0.01 instead of 0.1 and
# the parameters started to be learned (i.e. the average reward went up --as opposed to 0-- although with large oscillations)
# but still 30 learning steps did not suffice to learn completely.
# This was tried with the 6x8 gridworld with a large rectangle of states going nowhere at the upper-left part
# with adaptive TD(lambda), where the hidden layer sizes were set to [38, 19].
#nn_hidden_layer_sizes = [int( 0.8*np.prod(env_shape) ), int( 0.4*np.prod(env_shape) )]
# Keep the neural network rather small or do NOT use any hidden layer for Natural Policy Gradient (NPG)
nn_hidden_layer_sizes = []  #[] #[12]
print(f"Neural Network architecture:\n{len(nn_hidden_layer_sizes)} hidden layers of sizes {nn_hidden_layer_sizes}")
#----------------------------- MODEL FOR POLICY -----------------------#


#----------------------------- FV ABSORPTION SET ----------------------#
# DEFAULT absorption set used when estimate_absorption_set = False
if problem_2d:
    # The absorption set is a rectangular area at the upper left corner of the grid + (possibly) the lower left corner
    #lower_left_state = (size_vertical-1) * size_horizontal
    #default_absorption_set = set(np.concatenate([list(range(x*size_horizontal, x*size_horizontal + size_horizontal-2)) for x in range(size_vertical-2)]))
    # The absorption set is a rectangular area that touches the right and bottom walls of the big rectangular area that leads to nowhere
    left_margin = 0 #int(rectangle_to_nowhere_width/2)
    top_margin = max(1, int(rectangle_to_nowhere_width/2) - 1) #rectangle_to_nowhere_height #rectangle_to_nowhere_height - 2
    default_absorption_set = set(np.concatenate([list(range(x * size_horizontal + left_margin, x * size_horizontal + rectangle_to_nowhere_width)) for x in range(0, top_margin)]))
else:
    # We choose an absorption set size J ~ K/3, like in the M/M/1/K queue system (recall that numbering of states here is the opposite than in M/M/1/K
    default_absorption_set = set(np.arange(np.prod(env_shape) * 2 // 3 + 1, env_shape[0] - 1))

# Add the environment's start state to the absorption set
if entry_state_in_absorption_set:
    default_absorption_set.add(entry_state)
#----------------------------- FV ABSORPTION SET ----------------------#


#-------------------------------- TEST SETUP --------------------------#
test_ac = Test_EstPolicy_EnvGridworldsWithObstacles()
test_ac.setUpClass(shape=env_shape, obstacles_set=obstacles_set, wind_dict=wind_dict,
                   define_start_state_from_absorption_set=False, start_states_set={entry_state},  #{nS-1}, #None,
                   exit_state=exit_state,
                   # Policy model
                   nn_input=nn_input, nn_hidden_layer_sizes=nn_hidden_layer_sizes, initial_policy=initial_policy,
                   # General learning parameters
                   learning_task=learning_task,
                   learning_criterion=learning_criterion,
                   alpha=1.0, gamma=gamma, lmbda=0.7,  # lmbda parameter is ONLY used for TD(lambda), NOT for TD(0), which is created separately nor for FV (for which lambda > 0 does not make sense)
                   alpha_min=0.1,
                   reset_method_value_functions=ResetMethod.ALLZEROS,
                   # Fleming-Viot parameters
                   # Small N and T are N=50, T=1000 for the 8x12 labyrinth with corridor
                   N=20,  #50, #200, #200 if problem_2d else 100, #50 #20 #100
                   T=500,  #1000, #100, #10000 if problem_2d else 1000, #1000, #1000, #3000,  # np.prod(env_shape) * 10  #100 #1000
<<<<<<< HEAD
                   estimate_absorption_set=estimate_absorption_set, absorption_set=default_absorption_set,
                   states_of_interest_fv=None, #exit_state,
                   estimate_on_fixed_sample_size=True,
                   seed=seed, debug=False)  # CAREFUL! If we set debug=True, LOTS OF PLOTS (~ 900! for 25 policy learning steps on the 4x5 labyrinth) will be generated showing the eligibility traces of the TD(lambda) learner!
=======
                   estimate_absorption_set=estimate_absorption_set, threshold_absorption_set=threshold_absorption_set, absorption_set=default_absorption_set,
                   states_of_interest_fv=None, #exit_state,
                   estimate_on_fixed_sample_size=True,
                   seed=seed, debug=False, seed_obstacles=seed_obstacles)   # CAREFUL! If we set debug=True, LOTS OF PLOTS (~ 900! for 25 policy learning steps on the 4x5 labyrinth) will be generated showing the eligibility traces of the TD(lambda) learner!
>>>>>>> 3b75885e
test_ac.setUp()
print(test_ac.policy_nn.nn_model)
test_ac.env2d._render()
print(f"Absorption set (1D):\n{test_ac.agent_nn_fv.getLearner().getAbsorptionSet()}")
print(f"Absorption set (2D):\n{[np.unravel_index(s, env_shape) for s in test_ac.agent_nn_fv.getLearner().getAbsorptionSet()]}")
print(f"Activation set (1D):\n{test_ac.agent_nn_fv.getLearner().getActivationSet()}")
print(f"Activation set (2D):\n{[np.unravel_index(s, env_shape) for s in test_ac.agent_nn_fv.getLearner().getActivationSet()]}")
#-------------------------------- TEST SETUP --------------------------#


#------------------ INITIAL AND MAXIMUM AVERAGE REWARDS ---------------#
print(f"\nTrue state value function under initial policy:\n{test_ac.env2d.getV()}")

# Average reward of random policy
policy_random = probabilistic.PolGenericDiscrete(test_ac.env2d, policy=dict(), policy_default=[0.25, 0.25, 0.25, 0.25])
V_true, avg_reward_true, mu = compute_true_state_value_function(test_ac.env2d, policy_random, learning_task, learning_criterion)
print(f"\nAverage reward under RANDOM policy: {avg_reward_true}")
if initial_policy is not None:
    policy_initial = probabilistic.PolGenericDiscrete(test_ac.env2d, policy=dict(), policy_default=initial_policy)
    V_true, avg_reward_true, mu = compute_true_state_value_function(test_ac.env2d, policy_random, learning_task, learning_criterion)
    print(f"\nAverage reward under INITIAL policy: {avg_reward_true}")

# Maximum average reward (to use as reference in information and plots)
max_avg_reward_continuing, max_avg_reward_episodic = compute_max_avg_rewards_in_labyrinth_with_corridor(test_ac.env2d, wind_dict, learning_task, learning_criterion)
print(f"MAX CONTINUING average reward: {max_avg_reward_continuing}")
print(f"MAX EPISODIC average reward (approximate when wind present): {max_avg_reward_episodic}")

# State to observe and e.g. plot Q values, etc
if exit_state == entry_state + env_shape[1] - 1:
    state_observe = np.ravel_multi_index((env_shape[0] - 1, env_shape[1] - 2), env_shape)
else:
    state_observe = np.ravel_multi_index((1, env_shape[1] - 1), env_shape)
#------------------ INITIAL AND MAXIMUM AVERAGE REWARDS ---------------#


#------------------ RESULTS COLLECTION AND PLOTS SETUP ----------------#
# Learning methods: define characteristics to use when plotting results for each method
dict_colors, dict_linestyles, dict_legends, figsize = define_plotting_parameters()

# Dictionaries to store the results for the different methods (for comparison purposes)
dict_loss = dict()
dict_R = dict()
dict_R_long = dict()
dict_R_long_true = dict()   # True average reward under the policy used at each policy learning step to learn value functions. GOAL: Keep track on how rare is reaching the reward.
dict_V = dict()
dict_Q = dict()
dict_A = dict()
dict_state_counts = dict()
dict_nsteps = dict()
dict_KL = dict()
dict_alpha = dict()
dict_time_elapsed = dict()
#------------------ RESULTS COLLECTION AND PLOTS SETUP ----------------#


# Number of replications to run on each method
nrep = 10 #5 #10
# Logging
log = True #True #False #learning_method_type == "values_fv"

# Learning method (of the value functions and the policy)
# Both value functions and policy are learned online using the same simulation
learning_method = "all_online"; simulator_value_functions = None
# Value functions are learned separately from the policy
# Policy learning can happen online or OFFLINE
learning_method = "values_td"; simulator_value_functions = test_ac.sim_td0      # TD(0)
#learning_method = "values_td2"; simulator_value_functions = test_ac.sim_td0    # TD(0)
#learning_method = "values_tdl"; simulator_value_functions = test_ac.sim_td     # TD(lambda)
#learning_method = "values_tda"; simulator_value_functions = test_ac.sim_tda    # Adaptive TD(lambda)
learning_method = "values_fv"; simulator_value_functions = test_ac.sim_fv
#learning_method = "values_fv2"; simulator_value_functions = test_ac.sim_fv
#learning_method = "values_fvos"; simulator_value_functions = test_ac.sim_fv     # FV used just as an oversampling method

learning_method_type = learning_method[:9]  # This makes e.g. "values_fvos" become "values_fv"

# FV learning parameters (which are used to define parameters of the other learners analyzed so that their comparison with FV is fair)
max_time_steps_fv_per_particle = 5*len(test_ac.agent_nn_fv.getLearner().getActiveSet()) #100 #50                            # Max average number of steps allowed for each particle in the FV simulation. We set this value proportional to the size of the active set of the FV learner, in order to scale this value with the size of the labyrinth.
max_time_steps_fv_for_expectation = test_ac.agent_nn_fv.getLearner().getNumTimeStepsForExpectation()                        # This is parameter T
max_time_steps_fv_for_all_particles = test_ac.agent_nn_fv.getLearner().getNumParticles() * max_time_steps_fv_per_particle   # This is parameter N * max_time_steps_fv_per_particle which defines the maximum number of steps to run the FV system when learning the value functions that are used as critic of the loss function at each policy learning step
max_time_steps_fv_overall = 3*max_time_steps_fv_for_all_particles #max(5000, max_time_steps_fv_for_all_particles)            # To avoid too large simulation times, for instance when the policy is close to optimal: ABSOLUTE maximum number of steps allowed for the FV simulation, regardless of what happens with particle absorption (i.e. if all of them are absorbed or 90% of them are absorbed at least once)

# Traditional method learning parameters
# They are set for a fair comparison with FV learning
# The maximum time steps to be observed in the benchmark methods is set to the sum of:
# - the number of steps used to estimate the absorption set A (as long as this exploration ALSO estimates value functions!)
# - the max number of time steps allowed to estimate E(T_A)
# - the max number of time steps allowed over all the FV particles
# Values previously used: #2000 #test_ac.env2d.getNumStates()*10
# Number of steps used to estimate the absorption set A
time_steps_fv_for_absorption_set = test_ac.learner_for_initial_exploration.getNumSteps() if test_ac.learner_for_initial_exploration is not None else 0
assert time_steps_fv_for_absorption_set > 0 if estimate_absorption_set else None
max_time_steps_benchmark = time_steps_fv_for_absorption_set + max_time_steps_fv_for_expectation + max_time_steps_fv_for_all_particles

#-- Common learning parameters
# Parameters about policy learning (Actor)
is_NPG = len(nn_hidden_layer_sizes) == 0
n_learning_steps = 50 #200 #50 #100 #30
n_episodes_per_learning_step = 50   #100 #30   # This parameter is used as the number of episodes to run the policy learning process for and, if the learning task is EPISODIC, also as the number of episodes to run the simulators that estimate the value functions
max_time_steps_per_policy_learning_episode = 5*test_ac.env2d.getNumStates() if problem_2d else 2*test_ac.env2d.getNumStates() #np.prod(env_shape) * 10 #max_time_steps_benchmark // n_episodes_per_learning_step   # Maximum number of steps per episode while LEARNING THE *POLICY* ONLINE (NOT used for the value functions (critic) learning)
policy_learning_mode = "online" #"offline" #"online"     # Whether the policy is learned online or OFFLINE (only used when value functions are learned separately from the policy)
allow_deterministic_policy = True #False
use_average_reward_from_previous_step = True #learning_method_type == "values_fv" #False #True            # Under the AVERAGE reward crtierion, whether to use the average reward estimated from the previous policy learning step as correction of the value functions (whenever it is not 0), at least as an initial estimate
use_advantage = not (learning_method == "values_fvos") # Set this to True if we want to use the advantage function learned as the TD error, instead of using the advantage function as the difference between the estimated Q(s,a) and the estimated V(s) (where the average reward cancels out)
<<<<<<< HEAD
optimizer_learning_rate = 10 if is_NPG else 0.05 #0.05 if policy_learning_mode == "online" else 0.05 #0.01 #0.1
=======
optimizer_learning_rate = 0.05 #0.05 if policy_learning_mode == "online" else 0.05 #0.01 #0.1
>>>>>>> 3b75885e
reset_value_functions_at_every_learning_step = False #(learning_method == "values_fv")     # Reset the value functions when learning with FV, o.w. the learning can become too unstable due to the oversampling of the states with high value... (or something like that)

# Parameters about value function learning (Critic)
alpha_initial = simulator_value_functions.getAgent().getLearner().getInitialLearningRate()
adjust_alpha_initial_by_learning_step = False; t_learn_min_to_adjust_alpha = 30 # based at 1 (regardless of the base value used for t_learn)
#max_time_steps_per_episode = test_ac.env2d.getNumStates()*10  # (2024/05/02) NO LONGER USED!  # This parameter is just set as a SAFEGUARD against being blocked in an episode at some state of which the agent could be liberated by restarting to a new episode (when this max number of steps is reached)
<<<<<<< HEAD
epsilon_random_action = 0.1 #if policy_learning_mode == "online" else 0.0 #0.1 #0.05 #0.0 #0.01
=======
epsilon_random_action = 0.1 #0.1 #0.05 #0.0 #0.01
>>>>>>> 3b75885e
use_average_max_time_steps_in_td_learner = True #learning_method == "values_td2" #True #False
learning_steps_observe = [50, 90] #[2, 30, 48] #[2, 10, 11, 30, 31, 49, 50] #[7, 20, 30, 40]  # base at 1, regardless of the base value used for t_learn
verbose_period = max_time_steps_fv_for_all_particles // 10
plot = False         # Whether to plot the evolution of value function and average reward estimation
colormap = "seismic"  # "Reds"  # Colormap to use in the plot of the estimated state value function V(s)

# Results saving, with filename prefix and suffix
save = True
prefix = f"ActorCritic_labyrinth_{size_str}_"
suffix = f"_{learning_method}"

# Open log file if one requested and show method being run
if log:
    dt_start, stdout_sys, stderr_sys, fh_log, _logfile_not_used = log_file_open(logsdir, subdir="", prefix=prefix, suffix=suffix, use_datetime=True)
print("******")
print(f"Running {learning_method.upper()} method for value functions estimation.")
print(f"A NOMINAL MAXIMUM of {max_time_steps_benchmark} steps will be allowed during the simulation.")
print("******")

# A few further parameters for the policy learning process
break_when_no_change = False    # Whether to stop the learning process when the average reward doesn't change from one step to the next
break_when_goal_reached = False  # Whether to stop the learning process when the average reward is close enough to the maximum average reward (by a relative tolerance of 0.1%)

# Initialize objects that will contain the results by learning step
state_counts_all = np.zeros((nrep, n_learning_steps, test_ac.env2d.getNumStates()))
V_all = np.zeros((nrep, n_learning_steps, test_ac.env2d.getNumStates()))
Q_all = np.zeros((nrep, n_learning_steps, test_ac.env2d.getNumStates(), test_ac.env2d.getNumActions()))
A_all = np.zeros((nrep, n_learning_steps, test_ac.env2d.getNumStates(), test_ac.env2d.getNumActions()))
R_all = np.nan * np.ones((nrep, n_learning_steps))       # Average reward (EPISODIC learning task)
R_long_all = np.nan * np.ones((nrep, n_learning_steps))  # Long-run Average reward (CONTINUING learning task). It does NOT converge to the same value as the episodic average reward because there is one more reward value per episode!! (namely the reward going from the terminal state to the start state)
R_long_true_all = np.nan * np.ones((nrep, n_learning_steps))  # True Long-run Average reward (CONTINUING learning task) under the policy at the start of each policy learning step
loss_all = np.nan * np.ones((nrep, n_learning_steps))
nsteps_all = np.nan * np.ones((nrep, n_learning_steps))  # Number of value function time steps run per every policy learning step
KL_all = np.nan * np.ones((nrep, n_learning_steps))      # K-L divergence between two consecutive policies
alpha_all = alpha_initial * np.ones((nrep, n_learning_steps))   # Initial alpha used at each policy learning step
time_elapsed_all = np.nan * np.ones(nrep)   # Execution time for each replication

# Prepare the Actor learner
if learning_method_type == "values_fv":
    # Define the object where we will store the number of steps used by the FV learner of value functions at each policy learning step
    # so that we use the same number for the TD learner of value functions when the TDAC policy learning process is run afterwards.
    # I.e. this assumes that FVAC is run BEFORE TDAC!
    max_time_steps_benchmark_all = np.nan * np.ones((nrep, n_learning_steps))

    # Store the definition of the start state distribution for the E(T_A) simulation for the FV simulation, so that we can reset them to their original ones
    # when starting a new replication (as these distributions may be updated by the process)
    probas_stationary_start_state_et = test_ac.agent_nn_fv.getLearner().getProbasStationaryStartStateET()
    probas_stationary_start_state_fv = test_ac.agent_nn_fv.getLearner().getProbasStationaryStartStateFV()
if learning_method == "all_online":
    # Online Actor-Critic policy learner with TD as value functions learner and value functions learning happens at the same time as policy learning
    learner_ac = LeaActorCriticNN(test_ac.env2d, simulator_value_functions.getAgent().getPolicy(), simulator_value_functions.getAgent().getLearner(),
                                  allow_deterministic_policy=allow_deterministic_policy,
                                  reset_value_functions=reset_value_functions_at_every_learning_step, initial_policy=initial_policy, optimizer_learning_rate=optimizer_learning_rate, seed=test_ac.seed, debug=True)
else:
    # Value functions (Critic) are learned separately from the application of the policy and the policy (Actor) may be learned OFFLINE or online
    # IMPORTANT: We pass the policy of the agent stored in the value functions simulator as policy for the Actor-Critic learner so that when the Actor-Critic learner
    # updates the policy, the policy of the agent stored in the value functions simulator is ALSO updated. This is crucial for using the updated policy
    # when learning the value functions at the next policy learning step.
    learner_ac = LeaActorCriticNN(test_ac.env2d, simulator_value_functions.getAgent().getPolicy(), simulator_value_functions.getAgent().getLearner(),
                                  allow_deterministic_policy=allow_deterministic_policy,
                                  reset_value_functions=reset_value_functions_at_every_learning_step, initial_policy=initial_policy, optimizer_learning_rate=optimizer_learning_rate, seed=test_ac.seed, debug=True)

time_start = timer()
dt_start_filename = get_current_datetime_as_string(format="filename")

seed_base = test_ac.seed
for rep in range(nrep):
    seed_rep = seed_base + rep*1317
    print(f"\n->>>>>>>>>>>\nRunning replication {rep+1} of {nrep} (seed={seed_rep})... @{format(get_current_datetime_as_string())}")

    # Reset the policy actor and the critic every time a new replication starts
    # Note that this performs a further reset of the policy (besides the one done above by the constructor that creates the learner_ac object),
    # and thus resets the policy to ANOTHER slightly different policy (because of the normally distributed random values around 0 that are set as neural network weights)
    print("Resetting the policy learner and the critic (if any)...")
    learner_ac.reset(reset_value_functions=True, reset_policy=True, initial_policy=initial_policy)
    print(f"Initial policy (states x actions):\n{learner_ac.getPolicy().get_policy_values()}")

    if simulator_value_functions is not None:
        # Whenever there is a critic, do a couple of resets
        # (recall that no critic is defined for the ALL-online learning method)
        _learner_value_functions_for_critic = simulator_value_functions.getAgent().getLearner()

        # Reset the value functions and average reward that may have been obtained at the end of the previous replication
        # Note that these may not be reset at the start of the first policy learning step because execution parameter use_average_reward_from_previous_step may be set to True.
        _learner_value_functions_for_critic.reset(reset_episode=True, reset_value_functions=True, reset_average_reward=True)

        # Reset the initial alpha of the TD learner (just in case)
        _learner_value_functions_for_critic.setInitialLearningRate(alpha_initial)

        # For FV learners, reset the start distribution for the E(T_A) simulation and for FV to their original values defined in the learners defined in test_ac
        if learning_method_type == "values_fv":
            _learner_value_functions_for_critic.setProbasStationaryStartStateET(probas_stationary_start_state_et)
            _learner_value_functions_for_critic.setProbasStationaryStartStateFV(probas_stationary_start_state_fv)

    time_start_rep = timer()
    if learning_method == "all_online":
        for t_learn in range(n_learning_steps):
            print(f"\n\n*** Running learning step {t_learn+1} of {n_learning_steps} (AVERAGE REWARD at previous step = {R_all[rep, max(0, t_learn-1)]}) of "
                  f"MAX={max_avg_reward_episodic if policy_learning_mode == 'online' else max_avg_reward_continuing} using {nsteps_all[rep, max(0, t_learn-1)]} time steps for Critic estimation)... (seed={seed_learn}) @{get_current_datetime_as_string()}")
            print("Learning the VALUE FUNCTIONS and POLICY simultaneously...")
            loss_all[rep, t_learn] = learner_ac.learn(n_episodes_per_learning_step, start_state=entry_state, max_time_steps_per_episode=max_time_steps_per_policy_learning_episode, prob_include_in_train=1.0) # prob_include_in_train=0.5)
                ## Note that we make sure that the start state when learning the policy is the entrance state to the labyrinth, `entry_state`, because the environment may have defined
                ## a different initial state distribution (e.g. a random start in the states outside the absorption set used by the FV learner.

            state_counts_all[rep, t_learn, :] = learner_ac.learner_value_functions.getStateCounts()
            V_all[rep, t_learn, :] = learner_ac.learner_value_functions.getV().getValues()
            Q_all[rep, t_learn, :, :] = learner_ac.learner_value_functions.getQ().getValues().reshape(test_ac.env2d.getNumStates(), test_ac.env2d.getNumActions())
            A_all[rep, t_learn, :, :] = learner_ac.learner_value_functions.getA().getValues().reshape(test_ac.env2d.getNumStates(), test_ac.env2d.getNumActions())
            R_all[rep, t_learn] = learner_ac.learner_value_functions.getAverageReward()
            # Could also retrieve the average reward from the Actor-Critic learner (if store_trajectory_history=False in the constructor of the value functions learner)
            #R_all[rep, t_learn] = learner_ac.average_reward_over_episodes
    else:
        # Keep track of the policy learned so that we can analyze how much it changes after each learning step w.r.t. the previous learning step
        policy_prev = None
        for t_learn in range(n_learning_steps):
            # Compute or update the true state value function stored in the environment for the current policy
            # (used as reference when plotting the evolution of the estimated state value function V(s) when plot=True)
            V_true, avg_reward_true, mu = compute_true_state_value_function(test_ac.env2d, learner_ac.getPolicy(), learning_task, learning_criterion)
            R_long_true_all[rep, t_learn] = avg_reward_true

            # Pass a different seed (for the simulator) for each learning step... o.w. we will be using the same seed for them at every learning step!!
            seed_learn = seed_rep + t_learn
            print(f"\n\n*** Running learning step {t_learn+1} of {n_learning_steps} (True average reward under current policy = {avg_reward_true}) (AVERAGE REWARD at previous step = {R_all[rep, max(0, t_learn-1)]} of MAX={max_avg_reward_episodic})... (seed={seed_learn}) @{get_current_datetime_as_string()}")
            reset_value_functions_at_this_step = reset_value_functions_at_every_learning_step if t_learn > 0 else True  # ALWAYS RESET THE VALUE FUNCTIONS WHEN IT'S THE VERY FIRST LEARNING STEP (becaue we don't want to keep histroy from a earlier learning process on the same learner!)
            # Update the initial learning rate for the value functions at each learning step to a smaller value than the previous learning step
            # SHOULD WE SET IT TO THE AVERAGE LEARNING RATE FROM THE PREVIOUS LEARNING STEP?? (so that we start off where we left at the last learning moment)
            alpha_initial_at_current_learning_step = alpha_initial / (t_learn + 1)

            #-- Optionally adjust the initial learning rate alpha
            # Compute the K-L divergence of the current policy w.r.t. the previous policy to decide whether to update the initial learning rate or not
            # If the new policy is too different from the previous policy we should NOT update the learning rate because the value functions learned
            # under the previous policy is most likely far away from the true values functions under the new policy.
            # Note: rel_entr(p, q) computes the term p * log(p/q) contributing to the relative entropy or Kullback-Leibler divergence
            # of the "new" distribution p(x) w.r.t. the "old" distribution q(x), which is defined as the expectation (measured over p(x)) of the
            # difference between log(p(x)) and log(q(x)). Hence if p(x) is larger than q(x) the contribution is positive and
            # if it is smaller, the contribution is negative. Therefore a positive K-L divergence typically corresponds to an increase
            # in the probability from q(x) at the values of x having a large "new" probability p(x) value.
            # Ref: https://docs.scipy.org/doc/scipy/reference/generated/scipy.special.rel_entr.html
            # Note that we could also use the function scipy.stats.entropy() to compute directly the K-L divergence (i.e. without summing over the rel_entr() values, as done here)
            policy = learner_ac.getPolicy().get_policy_values()
            KL_distance = np.sum(rel_entr(policy, policy_prev)) if t_learn > 0 else 0.0
            print(f"K-L distance with previous policy: {KL_distance} (should be < {KL_THRESHOLD} to reduce initial alpha)")
            KL_all[rep, t_learn] = KL_distance
            policy_prev = policy.copy()

            if adjust_alpha_initial_by_learning_step:
                # Update the initial learning rate alpha ONLY when:
                # - the learning step is larger than or equal to a minimum
                # - the policy did NOT change significantly from the previous learning step
                #   (because in that case we can consider the current estimate to be a reliable estimator of the value functions)
                if t_learn + 1 >= t_learn_min_to_adjust_alpha:
                    if policy_changed_from_previous_learning_step(KL_distance, test_ac.env2d.getNumStates()): #np.abs(loss_all[rep, t_learn-1]) > 1.0
                        simulator_value_functions.getAgent().getLearner().setInitialLearningRate(alpha_initial)
                    else:
                        simulator_value_functions.getAgent().getLearner().setInitialLearningRate(alpha_initial / 10)
                alpha_all[rep, t_learn] = simulator_value_functions.getAgent().getLearner().getInitialLearningRate()
            print(
                f"*** INITIAL learning rate alpha = {simulator_value_functions.getAgent().getLearner().getInitialLearningRate()} " +
                (f"(adjustment happens starting at learning step (base 1) >= {t_learn_min_to_adjust_alpha}) " if adjust_alpha_initial_by_learning_step else "***\n"))

            #--- 1) CRITIC
            print(f"Learning the CRITIC (at the current policy) using {learning_method.upper()}...")
            # Learn the value functions using the FV simulator
            if learning_method_type == "values_fv":
                # Reset to None the start state distribution for the E(T_A) excursion at the very first learning step so that
                # we do NOT carry over whatever this distribution was at the end of the previous replication or at the end of the previous execution of the learning process
                # using this same learner.
                if t_learn == 0:
                    simulator_value_functions.getAgent().getLearner().setProbasStationaryStartStateET(None)
                V, Q, A, state_counts, state_counts_et, probas_stationary, expected_reward, expected_absorption_time, n_cycles_absorption_used, n_events_et, n_events_fv = \
                    simulator_value_functions.run(t_learn=t_learn,
                                                  max_time_steps=max_time_steps_fv_overall,
                                                  max_time_steps_for_absorbed_particles_check=max_time_steps_fv_for_all_particles,
                                                  min_num_cycles_for_expectations=0,
                                                      ## Note: We set the minimum number of cycles for the estimation of E(T_A) to 0 because we do NOT need
                                                      ## the estimation of the average reward to learn the optimal policy, as it cancels out in the advantage function Q(s,a) - V(s)!!
                                                  estimate_absorption_set=estimate_absorption_set_at_every_step,
                                                  use_average_reward_stored_in_learner=use_average_reward_from_previous_step,
                                                  reset_value_functions=reset_value_functions_at_this_step,
                                                  plot=plot if t_learn+1 in learning_steps_observe else False, colormap=colormap,
                                                  epsilon_random_action=epsilon_random_action,
                                                  seed=seed_learn, verbose=False, verbose_period=verbose_period)
                #average_reward = simulator_value_functions.getAgent().getLearner().getAverageReward()  # This average reward should not be used because it is inflated by the FV process that visits the states with rewards more often
                average_reward = expected_reward
                nsteps_all[rep, t_learn] = n_events_et + n_events_fv
                max_time_steps_benchmark_all[rep, t_learn] = n_events_et + n_events_fv  # Number of steps to use when running TDAC at the respective learning step
            else:
                # TD learners
                if 'max_time_steps_benchmark_all' in locals() and rep < len(max_time_steps_benchmark_all) and t_learn < len(max_time_steps_benchmark_all[rep, :]) and max_time_steps_benchmark_all[rep, t_learn] != np.nan:
                    # The FV learner was run before running this TD learner
                    if use_average_max_time_steps_in_td_learner:
                        _max_time_steps = int( np.mean(max_time_steps_benchmark_all[rep, :]) )
                    else:
                        # => Use the number of steps used by the FV learner at the current policy learning step (t_learn) as maximum number of steps to allow for the TD learner
                        _max_time_steps = max_time_steps_benchmark_all[rep, t_learn]
                else:
                    # When max_time_steps_benchmark_all is not defined, it means that the number of steps to run the TD learner for is calculated above
                    # and may not be exactly equal to the number of steps the FV learner took at each policy learning step.
                    _max_time_steps = max_time_steps_benchmark
                print(f"*** TD learning will use {_max_time_steps} simulation steps. ***")
                if False:
                    # Use this when the discrete.Simulator.run() calls the _run_single() method to run the simulation, which is based on the existence of episodes
                    V, Q, A, state_counts, _, _, learning_info = \
                        simulator_value_functions.run(nepisodes=n_episodes_per_learning_step,
                                                      t_learn=t_learn,
                                                      max_time_steps=max_time_steps_benchmark,
                                                      max_time_steps_per_episode=max_time_steps_per_episode,  # max_time_steps_benchmark // n_episodes_per_learning_step,
                                                      reset_value_functions=reset_value_functions_at_this_step,
                                                      seed=seed_learn,
                                                      state_observe=state_observe, compute_rmse=True if t_learn+1 in learning_steps_observe else False,
                                                      epsilon_random_action=epsilon_random_action,
                                                      plot=plot if t_learn+1 in learning_steps_observe else False, colormap=colormap,
                                                      verbose=True, verbose_period=verbose_period)
                else:
                    # Use this when the discrete.Simulator.run() calls the _run_single_continuing_task() method to run the simulation (where there are no episodes)
                    V, Q, A, state_counts, _, _, learning_info = \
                        simulator_value_functions.run(t_learn=t_learn,
                                                      max_time_steps=_max_time_steps,
                                                      estimated_average_reward=simulator_value_functions.getAgent().getLearner().getAverageReward() if use_average_reward_from_previous_step else None,
                                                      reset_value_functions=reset_value_functions_at_this_step,
                                                      seed=seed_learn,
                                                      state_observe=state_observe,
                                                      compute_rmse=True if t_learn+1 in learning_steps_observe else False,
                                                      plot=plot if t_learn+1 in learning_steps_observe else False, colormap=colormap,
                                                      epsilon_random_action=epsilon_random_action,
                                                      verbose=True, verbose_period=verbose_period)
                average_reward = simulator_value_functions.getAgent().getLearner().getAverageReward()
                nsteps_all[rep, t_learn] = learning_info['nsteps']

            print(f"Learning step #{t_learn+1}: Learning of value functions COMPLETED using {learning_method} method on {nsteps_all[rep, t_learn]} time steps")
            print(f"Estimated average reward: {average_reward}")
            state_counts_all[rep, t_learn, :] = state_counts
            V_all[rep, t_learn, :] = V
            Q_all[rep, t_learn, :, :] = Q.reshape(test_ac.env2d.getNumStates(), test_ac.env2d.getNumActions())
            A_all[rep, t_learn, :, :] = A.reshape(test_ac.env2d.getNumStates(), test_ac.env2d.getNumActions())

<<<<<<< HEAD
            #--- 2) ACTOR
            print(f"\nLearning the POLICY {policy_learning_mode.upper()} using estimated {use_advantage and 'ADVANTAGE A(s,a) values' or 'ACTION Q(s,a) values'} ", end=" ")
            # Policy learning
            if is_NPG:
                # Learn using NPG (Natural Policy Gradient)
                print("\n(Natural Policy Gradient learning)")
                learner_ac.learn_natural(A)
                print(f"NEW policy (states x actions):\n{learner_ac.getPolicy().get_policy_values()}")
            else:
                # The policy is modeled with a regular neural network (with hidden layer)
                if policy_learning_mode == "online":
                    # ONLINE with critic provided by the action values learned above
                    print(f"on {n_episodes_per_learning_step} episodes starting at state s={entry_state}, using MAX {max_time_steps_per_policy_learning_episode} steps per episode...")
                    loss_all[rep, t_learn] = learner_ac.learn(n_episodes_per_learning_step, start_state=entry_state, max_time_steps_per_episode=max_time_steps_per_policy_learning_episode, prob_include_in_train=1.0,
                                                             use_advantage=use_advantage,
                                                             advantage_values=A,
                                                             action_values=Q)       # This parameter is not used when use_advantage=False
                        ## Note that we make sure that the start state when learning the policy is the entrance state to the labyrinth, `entry_state`,
                        ## because the environment may have defined a different initial state distribution, which is used during the learning of the value functions,
                        ## for instance, any randomly selected state outside the absorption set A used by the FV learner.
                        ## Note that the learned value functions are passed as critic to the Actor-Critic policy learner via the `action_values` parameter.
                    R_all[rep, t_learn] = learner_ac.average_reward_over_episodes
                else:
                    # OFFLINE learner where ALL states and actions are swept and the loss computed on all of them using the state distribution as weights
                    print("and estimated probabilities from Critic estimation excursion...")
                    if learning_method_type == "values_fv":
                        prob_states = compute_prob_states(state_counts_et, probas_stationary=probas_stationary)
                    else:
                        prob_states = compute_prob_states(state_counts)
                    loss_all[rep, t_learn] = learner_ac.learn_offline_from_estimated_value_functions(V, A, Q, state_counts, prob_states=prob_states, use_advantage=use_advantage)
                    R_all[rep, t_learn] = average_reward
                    _dict_np_print_options = np.get_printoptions()
                    np.set_printoptions(edgeitems=+np.Inf, precision=3, suppress=True)     # `suppress=True` means "show small results as 0 (i.e. suppress them)"
                    print(f"True stationary probabilities:\n{mu.reshape(env_shape)}")
                    print(f"Estimated stationary probabilities:\n{prob_states.reshape(env_shape)}")
                    np.set_printoptions(edgeitems=_dict_np_print_options['edgeitems'], precision=_dict_np_print_options['precision'], suppress=_dict_np_print_options['suppress'])
                    if False and (average_reward != 0.0 or t_learn+1 in learning_steps_observe):
                        def plot_probas(ax, prob_states_2d, fontsize=14, colormap="Blues", color_text="orange"):
                            colors = cm.get_cmap(colormap)
                            ax.imshow(prob_states_2d, cmap=colors)
                            ax.xaxis.set_major_locator(MaxNLocator(integer=True))
                            ax.yaxis.set_major_locator(MaxNLocator(integer=True))
                            for x in range(env_shape[0]):
                                for y in range(env_shape[1]):
                                    ax.text(y, x, "{:.3f}".format(prob_states_2d[x, y]), color=color_text, fontsize=fontsize, horizontalalignment="center", verticalalignment="center")
                        ax_true, ax_est, ax_diff = plt.figure().subplots(1, 3)
                        _fontsize = 14
                        _factor_fs = np.min((5 / env_shape[0], 5 / env_shape[1]))
                        plot_probas(ax_true, mu.reshape(env_shape), fontsize=_fontsize*_factor_fs)
                        plot_probas(ax_est, prob_states.reshape(env_shape), fontsize=_fontsize*_factor_fs)
                        plot_probas(ax_diff, (prob_states - mu).reshape(env_shape), fontsize=_fontsize*_factor_fs, colormap="jet")
                        plt.pause(0.1)
                        plt.draw()
                        input("Press ENTER to continue...")

            # Store the long-run average reward estimated by the value functions learner used above
            R_long_all[rep, t_learn] = average_reward
=======
            print(f"\nLearning the POLICY {policy_learning_mode.upper()} using estimated {use_advantage and 'ADVANTAGE A(s,a) values' or 'ACTION Q(s,a) values'} ", end=" ")
            # Policy learning
            if policy_learning_mode == "online":
                # ONLINE with critic provided by the action values learned above using the TD simulator
                print(f"on {n_episodes_per_learning_step} episodes starting at state s={entry_state}, using MAX {max_time_steps_per_policy_learning_episode} steps per episode...")
                loss_all[rep, t_learn] = learner_ac.learn(n_episodes_per_learning_step, start_state=entry_state, max_time_steps_per_episode=max_time_steps_per_policy_learning_episode, prob_include_in_train=1.0,
                                                         use_advantage=use_advantage,
                                                         advantage_values=A,
                                                         action_values=Q)       # This parameter is not used when use_advantage=False
                    ## Note that we make sure that the start state when learning the policy is the entrance state to the labyrinth, `entry_state`,
                    ## because the environment may have defined a different initial state distribution, which is used during the learning of the value functions,
                    ## for instance, any randomly selected state outside the absorption set A used by the FV learner.
                    ## Note that the learned value functions are passed as critic to the Actor-Critic policy learner via the `action_values` parameter.
                R_all[rep, t_learn] = learner_ac.average_reward_over_episodes
                R_long_all[rep, t_learn] = average_reward  # This is the average reward estimated by the value functions learner used above
            else:
                # OFFLINE learner where ALL states and actions are swept and the loss computed on all of them using the state distribution as weights
                print("and estimated probabilities from Critic estimation excursion...")
                if learning_method_type == "values_fv":
                    prob_states = compute_prob_states(state_counts_et, probas_stationary=probas_stationary)
                else:
                    prob_states = compute_prob_states(state_counts)
                loss_all[rep, t_learn] = learner_ac.learn_offline_from_estimated_value_functions(V, A, Q, state_counts, prob_states=prob_states, use_advantage=use_advantage)
                R_all[rep, t_learn] = average_reward
                R_long_all[rep, t_learn] = average_reward
                _dict_np_print_options = np.get_printoptions()
                np.set_printoptions(edgeitems=+np.Inf, precision=3, suppress=True)     # `suppress=True` means "show small results as 0 (i.e. suppress them)"
                print(f"True stationary probabilities:\n{mu.reshape(env_shape)}")
                print(f"Estimated stationary probabilities:\n{prob_states.reshape(env_shape)}")
                np.set_printoptions(edgeitems=_dict_np_print_options['edgeitems'], precision=_dict_np_print_options['precision'], suppress=_dict_np_print_options['suppress'])
                if False and (average_reward != 0.0 or t_learn+1 in learning_steps_observe):
                    def plot_probas(ax, prob_states_2d, fontsize=14, colormap="Blues", color_text="orange"):
                        colors = cm.get_cmap(colormap)
                        ax.imshow(prob_states_2d, cmap=colors)
                        ax.xaxis.set_major_locator(MaxNLocator(integer=True))
                        ax.yaxis.set_major_locator(MaxNLocator(integer=True))
                        for x in range(env_shape[0]):
                            for y in range(env_shape[1]):
                                ax.text(y, x, "{:.3f}".format(prob_states_2d[x, y]), color=color_text, fontsize=fontsize, horizontalalignment="center", verticalalignment="center")
                    ax_true, ax_est, ax_diff = plt.figure().subplots(1, 3)
                    _fontsize = 14
                    _factor_fs = np.min((5 / env_shape[0], 5 / env_shape[1]))
                    plot_probas(ax_true, mu.reshape(env_shape), fontsize=_fontsize*_factor_fs)
                    plot_probas(ax_est, prob_states.reshape(env_shape), fontsize=_fontsize*_factor_fs)
                    plot_probas(ax_diff, (prob_states - mu).reshape(env_shape), fontsize=_fontsize*_factor_fs, colormap="jet")
                    plt.pause(0.1)
                    plt.draw()
                    input("Press ENTER to continue...")
>>>>>>> 3b75885e

            # Check if we need to stop learning because the average reward didn't change a bit
            if  break_when_no_change and t_learn > 0 and R_all[rep, t_learn] - R_all[rep, t_learn-1] == 0.0 or \
                break_when_goal_reached and np.isclose(R_all[rep, t_learn], max_avg_reward_episodic, rtol=0.001):
                print(f"*** Policy learning process stops at learning step t_learn+1={t_learn+1} because the average reward didn't change a bit from previous learning step! ***")
                break
    time_elapsed_rep = timer() - time_start_rep
    print(f"<<<<<<<<<< FINISHED replication {rep+1} of {nrep}... (@{format(get_current_datetime_as_string())}" + ", took {:.1f} min)".format(time_elapsed_rep / 60))
    time_elapsed_all[rep] = time_elapsed_rep

time_end = timer()
time_elapsed = time_end - time_start

if log:
    log_file_close(fh_log, stdout_sys, stderr_sys, dt_start)
else:
    print("{} learning process took {:.1f} minutes ({:.1f} hours)".format(learning_method.upper(), time_elapsed / 60, time_elapsed / 3600))


############# Store the measures that we would like to compare
dict_loss[learning_method] = loss_all.copy()
dict_R[learning_method] = R_all.copy()
dict_R_long[learning_method] = R_long_all.copy()
dict_R_long_true[learning_method] = R_long_true_all.copy()
dict_V[learning_method] = V_all.copy()
dict_Q[learning_method] = Q_all.copy()
dict_A[learning_method] = A_all.copy()
dict_state_counts[learning_method] = state_counts_all.copy()
dict_nsteps[learning_method] = nsteps_all.copy()
dict_KL[learning_method] = KL_all.copy()
dict_alpha[learning_method] = alpha_all.copy()
dict_time_elapsed[learning_method] = time_elapsed_all.copy()
############# Store the measures that we would like to compare


#------------------ Plots -----------------
# Plot loss and average reward for the currently analyzed learner
print("\nPlotting...")
ax_loss = plt.figure(figsize=figsize).subplots(1, 1)
ax_loss.plot(range(1, n_learning_steps+1), dict_loss[learning_method][rep, :n_learning_steps], marker='.', color="red")
#ax_loss.plot(range(1, n_learning_steps+1), dict_alpha[learning_method][rep, :n_learning_steps], '--', color="cyan")
ax_loss.set_xlabel("Learning step")
ax_loss.set_ylabel("Loss")
#ax_loss.axhline(0, color="red", linewidth=1, linestyle='dashed')
ax_loss.xaxis.set_major_locator(MaxNLocator(integer=True))
#ax_loss.legend(["Loss", "alpha0"], loc='upper left')
ax_R = ax_loss.twinx()
<<<<<<< HEAD
if policy_learning_mode == "online":
    # We learn the policy by doing a final excursion using the current policy and computing the loss
    # => Plot the episodic average reward observed during the ONLINE Actor-Critic excursion
    ax_R.plot(range(1, n_learning_steps+1), dict_R[learning_method][rep, :n_learning_steps], marker='.', color="green")
    ax_R.axhline(max_avg_reward_episodic, color="green", linewidth=1)
=======
ax_R.plot(range(1, n_learning_steps+1), dict_R[learning_method][rep, :n_learning_steps], marker='.', color="green")
ax_R.axhline(max_avg_reward_episodic, color="green", linewidth=1)
>>>>>>> 3b75885e
ax_R.plot(range(1, n_learning_steps+1), dict_R_long[learning_method][rep, :n_learning_steps], marker='.', color="greenyellow")
ax_R.axhline(max_avg_reward_continuing, color="greenyellow", linewidth=1)
ax_R.set_ylabel("Average reward")
ax_R.plot(range(1, n_learning_steps+1), dict_KL[learning_method][rep, :n_learning_steps], color="blue", linewidth=1)
ax_R.axhline(KL_THRESHOLD, color="blue", linestyle="dashed")
ax_R.axhline(0, color="green", linewidth=1, linestyle='dashed')
ax_R.set_ylim((-max_avg_reward_episodic/50, max_avg_reward_episodic*1.1))   # This is particularly useful when the policy is learned fast within each Actor-Critic excursion (because the large KL values make the vertical axis go wildly large), which is achieved when computing the loss and updating parameters by AC episode
ax_R.legend(["Average reward (episodic)", "Max. average reward (episodic)",
            "Long-run average reward estimated by value functions learner", "Max. average reward (continuing)",
            "K-L divergence with previous policy", "K-L threshold for reduced alpha0", "K-L divergence between consecutive policies"],
            loc="upper right")
plt.title(f"{learning_method.upper()}\n{learning_task.name} learning task - {learning_criterion.name} reward criterion (gamma={simulator_value_functions.getAgent().getLearner().gamma}) - Labyrinth {env_shape}"
          f"\nN={test_ac.agent_nn_fv.getLearner().getNumParticles()}, T={test_ac.agent_nn_fv.getLearner().getNumTimeStepsForExpectation()}, MAX budget={max_time_steps_benchmark} steps per policy learning step"
          f"\nEvolution of the LOSS (left, red) and Average Reward (right, green) with the learning step")



#-- Plot the value functions for the state next to the terminal state
# ONLY VALID WHEN THE EXIT STATE IS AT THE TOP RIGHT OF THE LABYRINTH
marker = ''
Q_all_baseline = dict_Q[learning_method][rep, :n_learning_steps, :, :] - np.tile(dict_V[learning_method][rep, :n_learning_steps, :].T, (test_ac.env2d.getNumActions(), 1, 1)).T
ax_Q, ax_Q_baseline = plt.figure().subplots(1, 2)
ax_Q.plot(range(1, n_learning_steps + 1), dict_V[learning_method][rep, :n_learning_steps, state_observe], marker=marker, color="black")
ax_Q.plot(range(1, n_learning_steps + 1), dict_Q[learning_method][rep, :n_learning_steps, state_observe, :], marker=marker)
ax_Q.legend(["V(s)"] + ["Q(s," + str(a) + ")" for a in range(dict_Q[learning_method].shape[2])], loc='upper left')
ax_Q_baseline.plot(range(1, n_learning_steps + 1), dict_V[learning_method][rep, :n_learning_steps, state_observe] - dict_V[learning_method][rep, :n_learning_steps, state_observe], marker=marker, color="white") # We plot this constant value 0 so that the legend is correct
ax_Q_baseline.plot(range(1, n_learning_steps + 1), Q_all_baseline[:n_learning_steps, state_observe, :], marker=marker)
ax_Q_baseline.legend(["V(s) - V(s)"] + ["Q(s," + str(a) + ") - V(s)" for a in range(dict_Q[learning_method].shape[2])], loc='upper left')

# Optimum Q-values (for the optimum deterministic policy)
# This assumes that there is a reward of 1 at the terminal state which is one step away
if learning_criterion == LearningCriterion.AVERAGE:
    assert learning_task == LearningTask.CONTINUING
    svalue  = 0.5 * (1.0 - max_avg_reward_continuing)     # Differential state value V(s) under the optimal policy (since the policy tells the agent to always go up, the agent receives reward 1.0, which is corrected (subtracted) by the max (because we are following the OPTIMAL policy) average reward; the 0.5 factor is explained by the calculations on my Mas de Canelles notebook sheet)
    qvalue0 = 0.5 * (1.0 - max_avg_reward_continuing)     # Differential optimal action value Q(s,a) of going up (a=0) when we start at s = state_observe, one cell away from the terminal state, which gives reward 1.0 (we subtract the max average reward because we are following the OPTIMAL policy; the 0.5 factor is explained by the calculations on my Mas de Canelles notebook sheet)
    qvalue1 = qvalue0 - max_avg_reward_continuing
    qvalue2 = qvalue0 - 2*max_avg_reward_continuing
    qvalue3 = qvalue0 - max_avg_reward_continuing
else:   # DISCOUNTED reward criterion
    gamma = test_ac.gamma
    reward_at_terminal = 1
    # State value V(s):
    # - Under the optimal policy we go always up and observe the terminal reward right-away
    # - If the learning task is continuing, we still keep observing the terminal reward discounted by the length of the optimal path (= np.sum(test_ac.env2d.shape) - 1)
    # (the `-1` at the end of the parenthesis cancels the `1+` at the beginning of the parenthesis when the learning task is CONTINUING)
    svalue  = reward_at_terminal * (1 + int(learning_task == LearningTask.CONTINUING) * (1 / (1 - gamma**(np.sum(test_ac.env2d.shape)-1))) - 1)
    qvalue0 = svalue
    qvalue1 = gamma * svalue
    qvalue2 = gamma**2 * svalue
    qvalue3 = gamma * svalue
ax_Q.axhline(qvalue0, linestyle='dashed', color="blue")
ax_Q.axhline(qvalue1, linestyle='dashed', color="orange")
ax_Q.axhline(qvalue2, linestyle='dashed', color="green")
ax_Q.axhline(qvalue3, linestyle='dashed', color="red")
ax_Q.set_xlabel("Learning step")
ax_Q.set_ylabel("Q values and state values")
ax_Q_baseline.axhline(qvalue0 - svalue, linestyle='dashed', color="blue")
ax_Q_baseline.axhline(qvalue1 - svalue, linestyle='dashed', color="orange")
ax_Q_baseline.axhline(qvalue2 - svalue, linestyle='dashed', color="green")
ax_Q_baseline.axhline(qvalue3 - svalue, linestyle='dashed', color="red")
ax_Q_baseline.set_xlabel("Learning step")
ax_Q_baseline.set_ylabel("Q values w.r.t. baseline")
plt.suptitle(f"{learning_method.upper()}\n{learning_task.name} learning task - {learning_criterion.name} reward criterion (gamma={simulator_value_functions.getAgent().getLearner().gamma}) - Labyrinth {env_shape}"
             f"\nN={test_ac.agent_nn_fv.getLearner().getNumParticles()}, T={test_ac.agent_nn_fv.getLearner().getNumTimeStepsForExpectation()}, MAX budget={max_time_steps_benchmark} steps per policy learning step"
             f"\nQ(s,a) and V(s) for state previous to the terminal state under the optimal policy, i.e. s={state_observe}\nMax average reward (continuing) = {max_avg_reward_continuing}")


# Same plot for all states
axes = plt.figure(figsize=(10, 9)).subplots(test_ac.env2d.shape[0], test_ac.env2d.shape[1])
first_learning_step = 0 #n_learning_steps * 3 // 4  #0
y2max = int(round(np.max(dict_state_counts[learning_method])*1.1)) # For a common Y2-axis showing the state counts
min_V, max_V = np.min(dict_V[learning_method]), np.max(dict_V[learning_method])      # For a common Y-axis showing the value functions
min_Q, max_Q = np.min(dict_Q[learning_method]), np.max(dict_Q[learning_method])      # For a common Y-axis showing the value functions
Q_all_baseline = dict_Q[learning_method][rep, first_learning_step:n_learning_steps, :, :] - np.tile(dict_V[learning_method][rep, first_learning_step:n_learning_steps, :].T, (test_ac.env2d.getNumActions(), 1, 1)).T
min_Q_baseline, max_Q_baseline = np.min(Q_all_baseline), np.max(Q_all_baseline)      # For a common Y-axis showing the value functions
ymin, ymax = min(min_V, min_Q), max(max_V, max_Q)
ymin_baseline, ymax_baseline = min(0, min_Q_baseline), max(0, max_Q_baseline)

plot_baseline = False
ylim = (ymin_baseline, ymax_baseline) if plot_baseline else (ymin, ymax)     # Use this for common Y-axis limits
#ylim = (None, None)     # Use this for unequal Y-axis limits
marker = ''
for i, ax in enumerate(axes.reshape(-1)):
    # Value functions on the left axis
    if plot_baseline:
        # Q values with baseline (so that we can better see the difference in value among the different actions)
        ax.plot(np.arange(1+first_learning_step, n_learning_steps + 1), dict_V[learning_method][rep, first_learning_step:n_learning_steps, i] - dict_V[learning_method][rep, first_learning_step:n_learning_steps, i], marker=marker, color="black")  # We plot this so that the legend is fine
        ax.plot(np.arange(1+first_learning_step, n_learning_steps + 1), Q_all_baseline[first_learning_step:n_learning_steps, i, :], marker=marker)
    else:
        ax.plot(np.arange(1+first_learning_step, n_learning_steps + 1), dict_V[learning_method][rep, first_learning_step:n_learning_steps, i], marker=marker, color="black")
        ax.plot(np.arange(1+first_learning_step, n_learning_steps + 1), dict_Q[learning_method][rep, first_learning_step:n_learning_steps, i, :], marker=marker)
    ax.xaxis.set_major_locator(MaxNLocator(integer=True))
    ax.set_ylim(ylim)

    # State counts on the right axis
    ax2 = ax.twinx()
    ax2.plot(np.arange(1+first_learning_step, n_learning_steps+1), dict_state_counts[learning_method][rep, first_learning_step:n_learning_steps, i], color="violet", linewidth=1)
    ax2.set_ylim((0, y2max))
    y2ticks = [0, int(min(dict_state_counts[learning_method][rep, first_learning_step:n_learning_steps, i])), int(max(dict_state_counts[learning_method][rep, first_learning_step:n_learning_steps, i])), int(np.max(dict_state_counts[learning_method]))]
    ax2.set_yticks(y2ticks)
    ax2.yaxis.set_ticklabels(y2ticks, fontsize=7)
# Only show the x and y labels on the bottom-right plot (to avoid making the plot too cloggy)
ax.set_xlabel("Learning step")
ax2.set_ylabel("State count")
ax.legend(["V(s)"] + ["Q(s," + str(a) + ")" for a in range(dict_Q[learning_method].shape[2])], loc='upper left')
ax2.legend(["State count"], loc='upper right')
plt.suptitle(f"{learning_method.upper()}\n{learning_task.name} learning task - {learning_criterion.name} reward criterion - Labyrinth {env_shape}"
             f"\nN={test_ac.agent_nn_fv.getLearner().getNumParticles()}, T={test_ac.agent_nn_fv.getLearner().getNumTimeStepsForExpectation()}, MAX budget={max_time_steps_benchmark} steps per policy learning step"
             f"\nEvolution of the value functions V(s) and Q(s,a) with the learning step by state\nMaximum average reward (continuing): {max_avg_reward_continuing}")


# Plot the ADVANTAGE function
axes = plt.figure(figsize=(10, 9)).subplots(test_ac.env2d.shape[0], test_ac.env2d.shape[1])
first_learning_step = 0 #n_learning_steps * 3 // 4  #0
y2max = int(round(np.max(dict_state_counts[learning_method])*1.1)) # For a common Y2-axis showing the state counts
min_A, max_A = np.min(dict_A[learning_method]), np.max(dict_A[learning_method])      # For a common Y-axis showing the value functions
ymin, ymax = min_A, max_A

#ylim = (ymin, ymax)     # Use this for common Y-axis limits
ylim = (None, None)     # Use this for unequal Y-axis limits
marker = ''
for i, ax in enumerate(axes.reshape(-1)):
    # Value functions on the left axis
<<<<<<< HEAD
    ax.plot(np.arange(1+first_learning_step, n_learning_steps + 1), dict_A[learning_method][rep, first_learning_step:n_learning_steps, i, :], marker=marker)
=======
    ax.plot(np.arange(1+first_learning_step, n_learning_steps + 1), dict_A['values_fv'][rep, first_learning_step:n_learning_steps, i], marker=marker)
>>>>>>> 3b75885e
    ax.xaxis.set_major_locator(MaxNLocator(integer=True))
    ax.set_ylim(ylim)

    # State counts on the right axis
    ax2 = ax.twinx()
    ax2.plot(np.arange(1+first_learning_step, n_learning_steps+1), dict_state_counts[learning_method][rep, first_learning_step:n_learning_steps, i], color="violet", linewidth=1)
    ax2.set_ylim((0, y2max))
    y2ticks = [0, int(min(dict_state_counts[learning_method][rep, first_learning_step:n_learning_steps, i])), int(max(dict_state_counts[learning_method][rep, first_learning_step:n_learning_steps, i])), int(np.max(dict_state_counts[learning_method]))]
    ax2.set_yticks(y2ticks)
    ax2.yaxis.set_ticklabels(y2ticks, fontsize=7)
# Only show the x and y labels on the bottom-right plot (to avoid making the plot too cloggy)
ax.set_xlabel("Learning step")
ax2.set_ylabel("State count")
ax.legend(["A(s," + str(a) + ")" for a in range(dict_A[learning_method].shape[2])], loc='upper left')
ax2.legend(["State count"], loc='upper right')
plt.suptitle(f"{learning_method.upper()}\n{learning_task.name} learning task - {learning_criterion.name} reward criterion - Labyrinth {env_shape}"
             f"\nN={test_ac.agent_nn_fv.getLearner().getNumParticles()}, T={test_ac.agent_nn_fv.getLearner().getNumTimeStepsForExpectation()}, MAX budget={max_time_steps_benchmark} steps per policy learning step"
             f"\nEvolution of the Advantage function A(s,a) with the learning step by state\nMaximum average reward (continuing): {max_avg_reward_continuing}")


#-- Final policy parameters and policy distribution by state
policy = simulator_value_functions.getAgent().getPolicy()
print("Final network parameters:")
print(list(policy.getThetaParameter()))

# Plot the evolution of a few weights of the neural network
# TBD

colormap = cm.get_cmap("rainbow")  # useful colormaps are "jet", "rainbow", seismic"
colornorm = None
fontsize = 14
factor_fontsize = 1.0   # Scaling factor when computing the final fontsize to use for labels showing the policy values of the different actions

# Policy for each action at each state
axes = plt.figure().subplots(*env_shape)
proba_actions_toplot = np.nan*np.ones((3, 3))
if problem_2d:
    # Factor for the fontsize that depends on the environment size
    factor_fs = factor_fontsize * np.min((5 / axes.shape[0], 5 / axes.shape[1]))
    for i in range(axes.shape[0]):
        for j in range(axes.shape[1]):
            state_1d = np.ravel_multi_index((i, j), env_shape)
            print("")
            for action in range(test_ac.env2d.getNumActions()):
                print(f"Computing policy Pr(a={action}|s={(i,j)})...", end= " ")
                idx_2d = (0, 1) if action == 0 else (1, 2) if action == 1 else (2, 1) if action == 2 else (1, 0)
                proba_actions_toplot[idx_2d] = policy.getPolicyForAction(action, state_1d)
                print("p = {:.3f}".format(proba_actions_toplot[idx_2d]))
            img = axes[i, j].imshow(proba_actions_toplot, cmap=colormap, vmin=0, vmax=1)
            # Remove the axes ticks as they do not convey any information
            axes[i, j].set_xticks([])
            axes[i, j].set_yticks([])
            for action in range(test_ac.env2d.getNumActions()):
                idx_2d = (0, 1) if action == 0 else (1, 2) if action == 1 else (2, 1) if action == 2 else (1, 0)
                axes[i, j].text(idx_2d[1], idx_2d[0], "{:02d}".format(int(round(proba_actions_toplot[idx_2d]*100))),
                                color="white", fontsize=fontsize*factor_fs,
                                horizontalalignment="center", verticalalignment="center")
else:
    factor_fs = factor_fontsize * 5 / axes.shape[0]
    for i in range(len(axes)):
        state = i
        for action in range(test_ac.env2d.getNumActions()):
            print(f"Computing policy Pr(a={action}|s={state})...", end=" ")
            idx_2d = (0, 1) if action == 0 else (1, 2) if action == 1 else (2, 1) if action == 2 else (1, 0)
            proba_actions_toplot[idx_2d] = policy.getPolicyForAction(action, state)
            print("p = {:.3f}".format(proba_actions_toplot[idx_2d]))
        img = axes[i].imshow(proba_actions_toplot, cmap=colormap, vmin=0, vmax=1)
        # Remove the axes ticks as they do not convey any information
        axes[i].set_xticks([])
        axes[i].set_yticks([])
        for action in range(test_ac.env2d.getNumActions()):
            axes[i].text(0, action, "{:02d}".format(int(round(proba_actions_toplot[0, action] * 100))),
                         color="white", fontsize=fontsize*factor_fs,
                         horizontalalignment="center", verticalalignment="center")
plt.colorbar(img, ax=axes)  # This adds a colorbar to the right of the FIGURE. However, the mapping from colors to values is taken from the last generated image! (which is ok because all images have the same range of values.
                            # Otherwise see answer by user10121139 in https://stackoverflow.com/questions/13784201/how-to-have-one-colorbar-for-all-subplots
plt.suptitle(f"{learning_method.upper()}\nPolicy at each state")

print("{} learning process took {:.1f} minutes ({:.1f} hours)".format(learning_method.upper(), time_elapsed / 60, time_elapsed / 3600))


# Distribution of state counts at last learning step run
state_counts = simulator_value_functions.getAgent().getLearner().getStateCounts()
state_counts_2d = np.array(state_counts).reshape(*env_shape)
print(state_counts_2d)
print(state_counts_2d / np.sum(state_counts_2d.reshape(-1)))
ax = plt.figure(figsize=(8, 7)).subplots(1, 1)
img = ax.imshow(state_counts_2d, cmap="Blues")
plt.colorbar(img)
simulator_value_functions._add_count_labels(ax, state_counts_2d)
plt.suptitle(f"{learning_method.upper()}\n{learning_task.name} learning task - {learning_criterion.name} reward criterion - Labyrinth {env_shape}"
             f"\nN={test_ac.agent_nn_fv.getLearner().getNumParticles()}, T={test_ac.agent_nn_fv.getLearner().getNumTimeStepsForExpectation()}, MAX budget={max_time_steps_benchmark} steps per policy learning step"
             f"\nDistribution of state counts at end of policy learning process")


# Let's look at the trajectories of the learner (it works when constructing the learner with store_history_over_all_episodes=True)
#print(len(simulator_value_functions.getAgent().getLearner().getStates()))
#print([len(trajectory) for trajectory in simulator_value_functions.getAgent().getLearner().getStates()])


# Distribution of number of steps (possibly over all replications)
plot_average_nsteps = False
colors = ["green", "cyan", "orange", "magenta", "black"]
ax = plt.figure(figsize=(8, 7)).subplots(1, 1)
rep2plot = rep
if policy_learning_mode == "online":
    ax.plot(range(1, n_learning_steps+1), dict_R[learning_method][rep2plot, :n_learning_steps], marker='.', color=colors[rep2plot % len(colors)])
    ax.axhline(max_avg_reward_episodic, color="green", linewidth=1)
ax.plot(range(1, n_learning_steps+1), dict_R_long[learning_method][rep2plot, :n_learning_steps], marker='.', color=colors[rep2plot % len(colors)])
ax.xaxis.set_major_locator(MaxNLocator(integer=True))
ax.axhline(max_avg_reward_continuing, color="greenyellow", linewidth=1)
ax.set_xlabel("Learning step")
ax.set_ylabel("Average reward")
ax_n = ax.twinx()
if plot_average_nsteps:
    ax_n.bar(np.arange(1, n_learning_steps+1), np.nanmean(dict_nsteps[learning_method], axis=0), color=colors[rep2plot % len(colors)], alpha=0.5)
else:
    ax_n.bar(np.arange(1, n_learning_steps+1), dict_nsteps[learning_method][rep2plot, :], color=colors[rep2plot % len(colors)], alpha=0.5)
ax_n.set_ylabel("Number of simulation steps")
plt.suptitle(f"{learning_method.upper()}\n{learning_task.name} learning task - {learning_criterion.name} reward criterion - Labyrinth {env_shape}"
             f"\nN={test_ac.agent_nn_fv.getLearner().getNumParticles()}, T={test_ac.agent_nn_fv.getLearner().getNumTimeStepsForExpectation()}, MAX budget={max_time_steps_benchmark} steps per policy learning step"
             f"\nAverage number of steps used to learn the value functions at each policy learning step ({nrep} replications)")



############## SAVE ALL RESULTS TOGETHER
if save:
    _env2d = test_ac.env2d
    objects_to_save = ["_env2d", "wind_dict", "learning_task", "learning_criterion", "gamma", "exit_state", "nn_hidden_layer_sizes", "is_NPG", "policy_learning_mode", "simulator_value_functions",
                       "dict_loss", "dict_R", "dict_R_long", "dict_R_long_true", "dict_V", "dict_Q", "dict_A", "dict_state_counts", "dict_nsteps", "dict_KL", "dict_alpha", "dict_time_elapsed",
                       "max_time_steps_benchmark"]
    if "max_time_steps_benchmark_all" in locals():
        objects_to_save += ["max_time_steps_benchmark_all"]
    else:
        objects_to_save += ["max_time_steps_benchmark"]
    _size_str = f"{env_shape[0]}x{env_shape[1]}"
    _filename = f"{prefix}{dt_start_filename}_ALL.pkl"
    _filepath = os.path.join(resultsdir, _filename)
    # Save the original object names plus those with the prefix so that, when loading the data back,
    # we have also the objects without the prefix which are need to generate the plots right-away.
    # HOWEVER, when reading the saved data, make sure that any object with the original name (without the suffix) has been copied to another object
    # (e.g. loss_all_td could be a copy of loss_all before reading the data previously saved for the FV learning method)
    object_names_to_save = objects_to_save + [f"{obj_name}" for obj_name in objects_to_save]
    save_objects_to_pickle(object_names_to_save, _filepath, locals(), lib="pickle")
    print(f"Results for ALL Actor-Critic methods: {[str.replace(meth, 'values_', '').upper() for meth in dict_loss.keys()]} saved to '{_filepath}'")
############## SAVE ALL RESULTS TOGETHER



############## LOAD RESULTS
# FIRST, need to load the necessary modules at the top of this Section and compile the auxiliary functions

#_datetime = "20240428_092427" #"20240428_205959" #"20240421_140558" #"20240405_094608" #"20240322_095848" #"20240219_230301" #"20240219_142206"          # Use format yyymmdd_hhmmss
#_size_str = "6x8" #"21x1" #"10x14" #"3x4" #"10x14"

resultsdir = "./RL-003-Classic/results"

_filename = "ActorCritic_labyrinth_4x5_20240512_232944_ALL_WindyLabyrinth0.7FinishAtBottomAbsorptionSetEstimated0_TDAC,FVAC,N=20,T=500,LimitedTime=5x,epsilon=0.10,Budget4Loss=5x_FVisBetter.pkl"
_filename = "ActorCritic_labyrinth_4x5_20240513_070501_ALL_WindyLabyrinth0.7FinishAtBottomAbsorptionSetEstimated_TDAC,FVAC,N=20,T=500,LimitedTime=5x,epsilon=0.10,Budget4Loss=5x_FVisBetter.pkl"
_filename = "ActorCritic_labyrinth_4x5_20240524_011541_ALL_WindyLabyrinth0.7FinishAtTopAbsorptionSetEstimate0_TDAC,FVAC,N=50,T=500,LimitedTime=5x,epsilon=0.10,OFFLINE_FVworksTDfails.pkl"
_filename = "ActorCritic_labyrinth_4x5_20240612_201558_values_fv.pkl"
_filename = "ActorCritic_labyrinth_4x5_20240613_073402_values_td.pkl"
_filename = "ActorCritic_labyrinth_4x5_20240613_151358_values_td.pkl"
_filename = "ActorCritic_labyrinth_4x5_20240607_132703_Alphonse_N=20,T=500,alphaA=0.05,UNnormalizedLoss_UsedInEWRL2024paper.pkl"    # DOESN'T WORK BECAUSE OF PICKLE INCOMPATIBILITY!!!
_filename = "ActorCritic_labyrinth_6x8_20240613_155454_values_fv_N=50,T=1000,alphaA=0.05,NormalizedLoss.pkl"

# Compare two FVAC learnings
# 4x5
#_filename = "ActorCritic_labyrinth_4x5_20240512_232944_ALL_WindyLabyrinth0.7FinishAtBottomAbsorptionSetEstimated0_TDAC,FVAC,N=20,T=500,LimitedTime=5x,epsilon=0.10,Budget4Loss=5x_FVisBetter.pkl"
#_filename = "ActorCritic_labyrinth_4x5_20240513_070501_ALL_WindyLabyrinth0.7FinishAtBottomAbsorptionSetEstimated_TDAC,FVAC,N=20,T=500,LimitedTime=5x,epsilon=0.10,Budget4Loss=5x_FVisBetter.pkl"
_filename = "ActorCritic_labyrinth_4x5_20240513_151849_ALL_WindyLabyrinth0.8FinishAtBottomAbsorptionSetEstimated0_TDAC,FVAC,N=20,T=500,LimitedTime=5x,epsilon=0.10,Budget4Loss=5x_FVisBetter.pkl"
_filename = "ActorCritic_labyrinth_4x5_20240513_124235_ALL_WindyLabyrinth0.8FinishAtBottomAbsorptionSetEstimated_TDAC,FVAC,N=20,T=500,LimitedTime=5x,epsilon=0.10,Budget4Loss=5x_FVisBetter.pkl"
# 6x8
_filename = "ActorCritic_labyrinth_6x8_20240515_111830_ALL_WindyLabyrinth0.8FinishAtBottomAbsorptionSetEstimated0_TDAC,FVAC,N=20,T=500,LimitedTime=5x,epsilon=0.10,Budget4Loss=5x_FVisBetter.pkl"
_filename = "ActorCritic_labyrinth_6x8_20240515_102102_ALL_WindyLabyrinth0.6FinishAtBottomAbsorptionSetEstimated_TDAC,FVAC,N=20,T=500,LimitedTime=5x,epsilon=0.10,Budget4Loss=5x_FVisBetter.pkl"

_size_str = _filename[len("ActorCritic_labyrinth_"):len("ActorCritic_labyrinth_")+3]
_N = int(_filename[_filename.index("N=") + len("N="):_filename.index(",", _filename.index("N="))])
_T = int(_filename[_filename.index("T=") + len("T="):_filename.index(",", _filename.index("T="))])
_filepath = os.path.join(resultsdir, _filename)
object_names = load_objects_from_pickle(_filepath, globals(), lib="pickle")
print(f"The following objects were loaded from '{_filepath}':\n{object_names}")

# The following reward values are used in the ALTOGETHER plots below
_methods = list(dict_loss.keys())
env_shape = (int(_size_str[:_size_str.index("x")]), int(_size_str[_size_str.index("x")+1:]))
max_avg_reward_continuing, max_avg_reward_episodic = compute_max_avg_rewards_in_labyrinth_with_corridor(_env2d, wind_dict, learning_task, learning_criterion)
nrep = len(dict_loss[_methods[0]])
n_learning_steps = len(dict_loss[_methods[0]][0])
# (2024/08/04) The following objects are now read from the pickle file
#learning_task = LearningTask.CONTINUING
#policy_learning_mode = "online"
#exit_state = None
#nn_hidden_layer_sizes = [12]
dict_colors, dict_linestyles, dict_legends, figsize = define_plotting_parameters()
############## LOAD RESULTS


#-- ALTOGETHER PLOT
# Plot all average rewards together (to compare methods)
# Color names are listed here: https://matplotlib.org/stable/gallery/color/named_colors.html
# We normalize the average reward plots so that they converge to 1.0 (easier interpretation of the plot)
if is_NPG or policy_learning_mode != "online":
    dict_R_toplot = dict_R_long
    max_avg_reward = max_avg_reward_continuing
else:
    dict_R_toplot = dict_R
    max_avg_reward = max_avg_reward_episodic

_exit_state_str = 'TOP' if exit_state is None else 'BOTTOM'
_learning_characteristics = f"\nN={'test_ac' in locals() and test_ac.agent_nn_fv.getLearner().getNumParticles() or _N}, " + \
                            f"T={'test_ac' in locals() and test_ac.agent_nn_fv.getLearner().getNumTimeStepsForExpectation() or _T}, " + \
                            f"MAX budget={'max_time_steps_benchmark' in locals() and max_time_steps_benchmark or 'N/A'} steps - NN hidden layer: {nn_hidden_layer_sizes}, " + \
                            f"Policy Learning MODE: {policy_learning_mode.upper()}"

if "n_learning_steps" not in locals():
    n_learning_steps = len(dict_loss[list(dict_loss.keys())[0]][0])
if "policy_learning_mode" not in locals():
    policy_learning_mode = "online"
ax_loss, ax_R = plt.figure(figsize=figsize).subplots(1, 2)
legend = []
for meth in dict_loss.keys():
    ax_loss.plot(np.arange(1, n_learning_steps + 1), dict_loss[meth][nrep-1, :n_learning_steps], '-', marker='.', color=dict_colors[meth])
    #ax_R_true = ax_loss.twinx()
    #ax_R_true.plot(np.arange(1, n_learning_steps + 1), dict_R_long_true[meth][nrep-1, :n_learning_steps], '-', color="blue")
    #ax_R_true.axhline(max_avg_reward_continuing, color="blue", linestyle="dashed", linewidth=2)
    #ax_R_true.set_ylim((0, None))
    #ax_R_true.set_ylabel("Expected reward under current policy (log scale)")
    legend += [f"{dict_legends[meth]} (average reward)"]
    ax_R.plot(np.arange(1, n_learning_steps+1), dict_R_toplot[meth][nrep-1, :n_learning_steps] / max_avg_reward_continuing, '-', marker='.', color=dict_colors[meth])
    # True average reward (it should give a good fit of the average reward points just plotted
    ax_R.plot(np.arange(1, n_learning_steps + 1), dict_R_long_true[meth][nrep-1, :n_learning_steps] / max_avg_reward_continuing, '-', color=dict_colors[meth], linestyle="dashed")
    legend += [f"{dict_legends[meth]} (expected reward)"]
ax_loss.set_xlabel("Learning step")
ax_loss.set_ylabel("Loss")
ax_loss.axhline(0, color="gray")
ax_loss.xaxis.set_major_locator(MaxNLocator(integer=True))
ax_loss.set_title(f"Evolution of LOSS")
ax_loss.legend(legend)
ax_R.set_xlabel("Learning step")
ax_R.set_ylabel("Average reward (normalized by the MAX average reward = {:.2g})".format(max_avg_reward))
ax_R.axhline(1, color="gray")
ax_R.axhline(0, color="gray")
ax_R.set_title(f"Evolution of NORMALIZED Average Reward")
ax_R.legend(legend, loc="center left")
plt.suptitle(f"ALL LEARNING METHODS: Labyrinth {env_shape} - {learning_task.name} learning task - {learning_criterion.name} reward criterion (gamma={gamma})" +
             _learning_characteristics +
             f"\n(last replication #{nrep})")

# If we want to add the ratio between number of steps used by two methods compared
if "values_td" in dict_nsteps.keys() and "values_fv" in dict_nsteps.keys():
    df_ratio_nsamples = pd.DataFrame({'td': dict_nsteps['values_td'][nrep-1,:], 'fv': dict_nsteps['values_fv'][nrep-1,:], 'ratio_fv_td': dict_nsteps['values_fv'][nrep-1,:] / dict_nsteps['values_td'][nrep-1,:]})
    ax_R_nsamples = ax_R.twinx()
    ax_R_nsamples.plot(range(1, n_learning_steps+1), df_ratio_nsamples['ratio_fv_td'][:n_learning_steps], color="blue", linewidth=0.5)
    ax_R_nsamples.axhline(1.0, color="blue", linewidth=0.5, linestyle="dashed")
    ax_R_nsamples.set_ylim((ax_R.get_ylim()[0], None))
    ax_R_nsamples.legend(["Sample size ratio (FV/TD)", "Reference line showing equal sample size ratio"], loc="center right")

# Plot all replications individually
ax = plt.figure(figsize=figsize).subplots(1, 1)
lines = []
legend = []
for rep in range(nrep):
    for meth in dict_R_toplot.keys():
        line = ax.plot(np.arange(1, n_learning_steps+1), dict_R_toplot[meth][rep, :n_learning_steps], '-', color=dict_colors[meth], linewidth=0.3)
        lines += line if rep == 0 else []
        legend += [meth] if rep == 0 else []
        #ax.axhline(0, color="gray")
        ax.set_xlabel("Learning step")
        ax.set_ylabel("Average reward")
line = ax.axhline(max_avg_reward_episodic, color="darkgreen") if policy_learning_mode == "online" else None
line = ax.axhline(max_avg_reward_continuing, color="lightgreen") if policy_learning_mode == "offline" else None
lines += [line]
legend += ["Max. average reward" + (policy_learning_mode == "online" and " (episodic)" or " (continuing)")]
ax.legend(lines, legend, loc="center right")
plt.suptitle(f"ALL LEARNING METHODS: Labyrinth {env_shape} - {learning_task.name} learning task - {learning_criterion.name} reward criterion (gamma={gamma})"
             f"\nWIND: {wind_dict}, EXIT: {_exit_state_str}, ALL {nrep} replications" +
             _learning_characteristics)

# Plot results on several replications
if nrep > 1:
    plot_bands = False #False
    plot_mean = True #True
    dict_stats_R = dict.fromkeys(dict_loss.keys())
    ax = plt.figure(figsize=figsize).subplots(1, 1)
    lines = []
    legend = []
    _xshift = -0.1 # shift on the X axis to avoid overlap of vertical error bars
    for meth in dict_loss.keys():
        # Adapt the following filter if we want to exclude a particular method from the comparison plot
        #if meth in ["values_td", "values_fv"]:
        #    continue
        _xshift += 0.1
        # Compute distribution of values to plot
        dict_stats_R[meth] = dict()
        dict_stats_R[meth]['min'], \
        dict_stats_R[meth]['max'], \
        dict_stats_R[meth]['median'], \
        dict_stats_R[meth]['mean'], \
        dict_stats_R[meth]['std'], \
        dict_stats_R[meth]['n'] = dict_R_toplot[meth].min(axis=0), dict_R_toplot[meth].max(axis=0), np.median(dict_R_toplot[meth], axis=0), dict_R_toplot[meth].mean(axis=0), dict_R_toplot[meth].std(axis=0), len(dict_R_toplot[meth])
        # Percentiles (if needed)
        # percentiles_low = [10, 25]
        # percentiles_upp = [90, 75]
        # alphas = [0.10, 0.15, 0.20]
        # percentiles = pd.DataFrame({'replication': np.array([np.repeat(r, n_learning_steps) for r in range(1, nrep+1)]).reshape(-1),
        #                             'step': np.array([np.repeat(s, R) for s in range(n_learning_steps)]).T.reshape(-1),
        #                             'R': R_all.reshape(-1)}, columns=['replication', 'state', 'V'])[['state', 'V']] \
        #     .groupby('state') \
        #     .agg(['count', 'mean', 'min', 'median', 'max', 'std'] + [percentile(p) for p in percentiles_low] + [percentile(p) for p in percentiles_upp])

        # Plot
        _xvalues = np.arange(1, n_learning_steps+1) + _xshift
        if plot_mean:
            #line = ax.plot(_xvalues, dict_stats_R[meth]['mean'] / max_avg_reward, color=dict_colors[meth], linestyle=dict_linestyles[meth], linewidth=2)[0]
            line = ax.errorbar(_xvalues, dict_stats_R[meth]['mean'][:n_learning_steps] / max_avg_reward, yerr=dict_stats_R[meth]['std'][:n_learning_steps] / np.sqrt(dict_stats_R[meth]['n']) / max_avg_reward, color=dict_colors[meth], linestyle=dict_linestyles[meth], linewidth=2, marker=".", markersize=12)[0]
            lines += [line]
            legend += [f"{dict_legends[meth]} (average +/- SE)"]
        line = ax.plot(_xvalues, dict_stats_R[meth]['median'][:n_learning_steps] / max_avg_reward, color=dict_colors[meth], linestyle="dashed" if plot_mean else "solid", linewidth=2, marker="x" if plot_mean else ".", markersize=12)[0]
        lines += [line]
        legend += [f"{dict_legends[meth]} (median)"]
        if plot_bands:
            line = ax.plot(_xvalues, dict_stats_R[meth]['max'][:n_learning_steps] / max_avg_reward, color=dict_colors[meth], linestyle="dashed")[0]
            lines += [line]
            legend += [f"{dict_legends[meth]} (min/max)"]
            ax.plot(_xvalues, dict_stats_R[meth]['min'][:n_learning_steps] / max_avg_reward, color=dict_colors[meth], linestyle="dashed")
            ax.fill_between(_xvalues,
                            dict_stats_R[meth]['max'][:n_learning_steps] / max_avg_reward,
                            dict_stats_R[meth]['min'][:n_learning_steps] / max_avg_reward,
                            color=dict_colors[meth],
                            alpha=0.1)
    ax.axhline(1, color="gray")
    ax.legend(lines, legend, loc="center left")
    ax.set_ylim((-0.01, 1.01))
    ax.set_xlabel("Learning step")
    ax.set_ylabel("Average reward (normalized by the MAX average reward = {:.2g})".format(max_avg_reward))
    plt.suptitle(f"ALL LEARNING METHODS: Labyrinth {env_shape} - {learning_task.name} learning task - {learning_criterion.name} reward criterion (gamma={gamma})"
                 f"\nWIND: {wind_dict}, EXIT: {_exit_state_str}, {nrep} replications" +
                 _learning_characteristics)

    # Plot of number of samples ratios between FV learnings and TD learning
    legend_nsamples = []
    if "values_td" in dict_nsteps.keys() and "values_fv" in dict_nsteps.keys():
        df_ratio_nsamples = pd.DataFrame({'td': np.mean(dict_nsteps['values_td'], axis=0)[:n_learning_steps],
                                          'fv': np.mean(dict_nsteps['values_fv'], axis=0)[:n_learning_steps]})
        df_ratio_nsamples['ratio_fv_td'] = df_ratio_nsamples['fv'] / df_ratio_nsamples['td']
        ax_nsamples = ax.twinx()
        ax_nsamples.plot(range(1, n_learning_steps+1), df_ratio_nsamples['ratio_fv_td'], color="blue", linewidth=0.5)
        ref_line = ax_nsamples.axhline(1.0, color="blue", linewidth=0.5, linestyle="dashed")
        legend_nsamples += ["Sample size ratio (FV/TD)", "Reference line showing equal sample size ratio"]
    if "values_td2" in dict_nsteps.keys() and "values_fv" in dict_nsteps.keys():
        df_ratio_nsamples = pd.DataFrame({'td': np.mean(dict_nsteps['values_td2'], axis=0)[:n_learning_steps],
                                          'fv': np.mean(dict_nsteps['values_fv'], axis=0)[:n_learning_steps]})
        df_ratio_nsamples['ratio_fv_td'] = df_ratio_nsamples['fv'] / df_ratio_nsamples['td']
        if "ax_nsamples" not in locals():
            ax_nsamples = ax.twinx()
        ax_nsamples.plot(range(1, n_learning_steps+1), df_ratio_nsamples['ratio_fv_td'], color="cyan", linewidth=0.5)
        legend_nsamples += ["Sample size ratio (FV/TD2)"]
        if "ref_line" not in locals():
            ref_line = ax_nsamples.axhline(1.0, color="cyan", linewidth=0.5, linestyle="dashed")
            legend_nsamples += ["Reference line showing equal sample size ratio"]
    if "values_td" in dict_nsteps.keys() and "values_fvos" in dict_nsteps.keys():
        df_ratio_nsamples = pd.DataFrame({'td': np.mean(dict_nsteps['values_td'], axis=0)[:n_learning_steps],
                                          'fv': np.mean(dict_nsteps['values_fvos'], axis=0)[:n_learning_steps]})
        df_ratio_nsamples['ratio_fv_td'] = df_ratio_nsamples['fv'] / df_ratio_nsamples['td']
        if "ax_nsamples" not in locals():
            ax_nsamples = ax.twinx()
        ax_nsamples.plot(range(1, n_learning_steps + 1), df_ratio_nsamples['ratio_fv_td'], color="magenta", linewidth=0.5)
        legend_nsamples += ["Sample size ratio (FVOS/TD)"]
        if "ref_line" not in locals():
            ax_nsamples.axhline(1.0 - 1E-6, color="magenta", linewidth=0.5, linestyle="dashed")
            legend_nsamples += ["Reference line showing equal sample size ratio"]
        ax_nsamples.set_ylim((ax.get_ylim()[0], None))
    if "values_fv2" in dict_nsteps.keys() and "values_fv" in dict_nsteps.keys():
        df_ratio_nsamples = pd.DataFrame({'fv2': np.mean(dict_nsteps['values_fv2'], axis=0)[:n_learning_steps],
                                          'fv': np.mean(dict_nsteps['values_fv'], axis=0)[:n_learning_steps]})
        df_ratio_nsamples['ratio_fv2_fv'] = df_ratio_nsamples['fv2'] / df_ratio_nsamples['fv']
        if "ax_nsamples" not in locals():
            ax_nsamples = ax.twinx()
        ax_nsamples.plot(range(1, n_learning_steps+1), df_ratio_nsamples['ratio_fv2_fv'], color="cyan", linewidth=0.5)
        legend_nsamples += ["Sample size ratio (FV2/FV)"]
        if "ref_line" not in locals():
            ref_line = ax_nsamples.axhline(1.0, color="cyan", linewidth=0.5, linestyle="dashed")
            legend_nsamples += ["Reference line showing equal sample size ratio"]

    if "ax_nsamples" in locals():
        ax_nsamples.set_ylim((ax.get_ylim()[0], None))
        ax_nsamples.set_ylabel("Average sample Ratio FV/TD across replications")
        ax_nsamples.legend(legend_nsamples, loc="lower right")
#-- ALTOGETHER PLOT
#------------------ Plots -----------------


raise KeyboardInterrupt


########
# 2023/03/08: Test the package optparse to parse arguments when calling a script from the command prompt, specially
# its capabilities of parsing an argument that should be interpreted as a list.
# Goal: Run several replications of the same simulation (using different seeds)
# Ref:
# https://stackoverflow.com/questions/15753701/how-can-i-pass-a-list-as-a-command-line-argument-with-argparse
# https://docs.python.org/3.7/library/optparse.html#option-callbacks

import optparse

# ---------------------------- Auxiliary functions ---------------------------#
def convert_str_to_list_of_floats(option, opt, value, parser):
    print(f"option: {type(option)}, {dir(option)}")
    print(f"opt: {opt}")
    print(f"value: {value}")
    print(f"parser: {parser}")
    print(f"parser.values: {parser.values}")
    if isinstance(value, str):
        setattr(parser.values, option.dest, [float(s) for s in value.split(",")])

def parse_input_parameters(argv):
    # Written for uugot.it project in Apr-2021
    # Parse input parameters
    # Ref: https://docs.python.org/3.7/library/optparse.html
    # Main steps:
    # 1) The option parser is initialized with optparse.OptionParser(), where we can specify the usage= and version=,
    # as e.g. `optparse.OptionParser(usage="%prog [-v] [-p]", version="%prog 1.0")`
    # 2) New options to parse are added with parser.add_option(), where the metavar= argument (e.g. `metavar="FILE"`)
    # is used to indicate the option expects a value to be specified (e.g. `--filename="file.txt"` as opposed to `--verbose`, which expects no value).
    # We can also define:
    #    a) the default value of the option (although this is more clearly done with parser.set_defaults()).
    #    b) the action to take with the option value read with the action= argument, e.g. "store_true", "store_false",
    #       which are actually needed for FLAG options, which do NOT require any option value (e.g. -v for verbose, etc.),
    #       and ***whose default value (i.e. when the flag is not given) is specified by the default= parameter***.
    #       The default action is "store" which is used for options accepting a value as in `--file="file.txt".
    #       --> NOTE that the action can be "callback" meaning that a callback function with the signature callback(option, opt, value, parser)
    #       is called to parse the argument value. In this case, if the value of the argument needs to be updated
    #       (e.g. a string converted to a list) we need to:
    #       - define the name of the variable to set with the `dest=` option of the parser.add_option() method
    #       - set the value of the argument in the callback by calling `setattr(parser.values, option.dest, <value>)`.
    #       Ref: https://docs.python.org/3.7/library/optparse.html#option-callbacks
    #    b) the type of the option value expected with the type= argument (e.g. type="int"), which defaults to "string".
    #    c) the store destination with the dest= argument defining the attribute name of the `options` object
    #       created when running parser.parse_args() (see next item) where the option value is stored.
    #       See more details about the default value of dest= below.
    # 3) Options are parsed with parser.parse_args() into a tuple (options, args), where `options` is an object
    # that contains all the name-value pair options and `args` is an object containing the positional parameters
    # that come after all other options have been passed (e.g. `-v --file="file.txt" arg1 arg2`).
    # 4) Every option read is stored as an attribute of the `options` object created by parser.parse_args()
    # whose name is the value specified by the dest= parameter of the parser.add_option() method, or its
    # (intelligent) default if none is specified (e.g. the option '--model_pos' is stored as options.model_pos by default)
    usage = "usage: %prog [options]"
    parser = optparse.OptionParser(usage="%prog [--method] [--t_learn] [--replications] [--theta_ref] [--theta_start] [-N] [-T] [--J_factor] [-d] [-v]")
    parser.add_option("--method",
                      metavar="METHOD",
                      help="Learning method [default: %default]")
    parser.add_option("--t_learn",
                      type="int",
                      metavar="# Learning steps",
                      help="Number of learning steps [default: %default]")
    parser.add_option("--replications",
                      type="int",
                      metavar="# Replications", default=1,
                      help="Number of replications to run [default: %default]")
    parser.add_option("--theta_start", dest="theta_start",
                      type="str",
                      action="callback",
                      callback=convert_str_to_list_of_floats,
                      metavar="Initial theta",
                      help="Initial theta parameter for the learning process [default: %default]")
    parser.add_option("-N",
                      type="int",
                      metavar="# particles", default=1,
                      help="Number of Fleming-Viot particles [default: %default]")
    parser.add_option("-T",
                      type="int",
                      metavar="# arrival events", default=100,
                      help="Number of arrival events to observe before ending the simulation [default: %default]")
    parser.add_option("-d", "--debug", dest="debug", default=False,
                      action="store_true",
                      help="debug mode")
    parser.add_option("-v", "--verbose", dest="verbose", default=False,
                      action="store_true",
                      help="verbose: show relevant messages in the log")

    parser.set_defaults(method="MC",
                        t_learn=10,
                        theta_start=0.1)

    (options, args) = parser.parse_args(argv)

    print("Parsed command line options: " + repr(options))

    # options: dictionary with name-value pairs
    # args: argument values (which do not require an argument name
    return options, args
# ---------------------------- Auxiliary functions ---------------------------#

# Parse input parameters
options, args = parse_input_parameters(sys.argv[1:])
print(f"options: {options}")
print(f"args: {args}")

raise KeyboardInterrupt


########
# 2021/02/03: Test a generator of value combinations.
# Goal: Generate all possible states of a multidimensional Markov chain.
import numpy as np
from math import factorial
from time import time

from Python.lib.utils.computing import all_combos_with_sum, comb

def prob(n, const, rho):
    return np.prod( [(1- r)*r**nr for r, nr in zip(rho, n)] ) / const

C = 20
R = 3
rho = [0.5]*R
#rho = [0.2, 0.875, 0.833]

time_start = time()
const = 0
ncases_total = 0
prod = [0]*(C+1)   # Array to store the contributions to the normalizing for each 1 <= c <= C
for c in range(C+1):
    print("Computing normalizing constant for R={}, c={}...".format(R, c), end=" ")
    ncases = comb(c+R-1,c)
    combos = all_combos_with_sum(R, c)
    count = 0
    while True:
        try:
            v = next(combos)
            #print(v, end=" ")
            assert len(v) == len(rho), "The length of v and rho coincide ({}, {})".format(len(v), len(rho))
            prod[c] += np.prod( [(1- r)*r**nr for r, nr in zip(rho, v)] )
            count += 1
        except StopIteration as e:
            #print("END!")
            break
    combos.close()
    const += prod[c]
    print("--> generated combinations: {}".format(count))
    #print("prod: {}".format(prod))
    #print("const: {}".format(const))
    assert count == ncases
    ncases_total += ncases
assert const <= 1, "The normalizing constant is <= 1"
assert abs(sum(prod)/const - 1.0) < 1E-6

# Blocking probability
pblock = prod[C] / const
time_end = time()

print("\nExecution time: {} sec".format(time_end - time_start))
print("Total number of cases: {}".format(ncases_total))
print("Normalizing constant for rho={}: {}".format(rho, const))
print("Blocking probability: Pr(C)={:.5f}%".format(pblock*100))<|MERGE_RESOLUTION|>--- conflicted
+++ resolved
@@ -727,6 +727,8 @@
     entry_state = np.argmax(env.getInitialStateDistribution())
     exit_state = env.getTerminalStates()[0]
 
+    max_avg_reward_continuing = np.nan
+    max_avg_reward_episodic = np.nan
     if wind_dict is None:
         # The average rewards are computed as the inverse of the shortest path from Start to Exit in Manhattan-like movements,
         # - INCLUDING THE START STATE for continuing learning tasks (just think about it, we restart every time we reach the terminal state with reward = 0)
@@ -737,12 +739,8 @@
             # This is the case when the exit state is at the bottom-right of the labyrinth
             max_avg_reward_continuing = 1 / env_shape[1]        # In this case the start state counts! (we subtract 1 because the bottom-right state must NOT count twice!)
             max_avg_reward_episodic = 1 / (env_shape[1] - 1)    # In this case the start state does not count (we subtract 2 because, besides not counting twice the bottom-right state, the start state does not count in the episodic setting)
-        else:
+        elif exit_state == env_shape[1] - 1:
             # This is the case when the exit state is at the top-right of the labyrinth (the default)
-<<<<<<< HEAD
-=======
-            #assert exit_state is None
->>>>>>> 3b75885e
             max_avg_reward_continuing = 1 / (np.sum(env_shape) - 1)  # In this case the start state counts! (we subtract 1 because the bottom-right state must NOT count twice!)
             max_avg_reward_episodic = 1 / (np.sum(env_shape) - 2)    # In this case the start state does not count (we subtract 2 because, besides not counting twice the bottom-right state, the start state does not count in the episodic setting)
     else:
@@ -758,7 +756,7 @@
             # In order to compute the exact episodic average reward, we need to think more.
             # Here, we use the formula that relates the continuing average reward with the episodic one in the deterministic environment case.
             max_avg_reward_episodic = avg_reward_true * env_shape[1] / (env_shape[1] - 1)
-        else:
+        elif exit_state == env_shape[1] - 1:
             # This is the case when the exit state is at the top-right of the labyrinth (the default)
             rightmost_states = [np.ravel_multi_index((r, env_shape[1] - 1), env_shape) for r in np.arange(env_shape[0])]
             policy_optimal = probabilistic.PolGenericDiscrete(env, policy=dict(zip(rightmost_states, [[1.0, 0.0, 0.0, 0.0]] * len(rightmost_states))),
@@ -817,7 +815,7 @@
 
 seed = 1317
 problem_2d = True
-use_random_obstacles_set = False; seed_obstacles = 4217
+use_random_obstacles_set = True; seed_obstacles = 4217
 exit_state_at_bottom = False
 estimate_absorption_set = True; threshold_absorption_set = 0.05
 estimate_absorption_set_at_every_step = False
@@ -831,9 +829,9 @@
     size_vertical = 3; size_horizontal = 4
     size_vertical = 4; size_horizontal = 5
     size_vertical = 6; size_horizontal = 8
-    size_vertical = 8; size_horizontal = 12
-    size_vertical = 9; size_horizontal = 13
-    size_vertical = 10; size_horizontal = 14
+    #size_vertical = 8; size_horizontal = 12
+    #size_vertical = 9; size_horizontal = 13
+    #size_vertical = 10; size_horizontal = 14
     #size_vertical = 10; size_horizontal = 30
 
     # Whether the active set in FV should be connected (in order to avoid isolation of the two activation states and reduce possible problems)
@@ -856,17 +854,10 @@
 # Presence of wind: direction and probability of deviation in that direction when moving
 if problem_2d:
     wind_dict = None
-<<<<<<< HEAD
-    wind_dict = dict({'direction': Direction2D.LEFT, 'intensity': 0.5})
-    wind_dict = dict({'direction': Direction2D.LEFT, 'intensity': 0.6})
-    wind_dict = dict({'direction': Direction2D.LEFT, 'intensity': 0.7})
-    wind_dict = dict({'direction': Direction2D.LEFT, 'intensity': 0.8})
-=======
     #wind_dict = dict({'direction': Direction2D.LEFT, 'intensity': 0.5})
     #wind_dict = dict({'direction': Direction2D.LEFT, 'intensity': 0.6})
     #wind_dict = dict({'direction': Direction2D.LEFT, 'intensity': 0.7})
     #wind_dict = dict({'direction': Direction2D.LEFT, 'intensity': 0.8})
->>>>>>> 3b75885e
 else:
     # WIND is currently not allowed in 1D gridworlds
     wind_dict = None
@@ -914,7 +905,7 @@
 
 #----------------------------- FV ABSORPTION SET ----------------------#
 # DEFAULT absorption set used when estimate_absorption_set = False
-if problem_2d:
+if problem_2d and not use_random_obstacles_set:
     # The absorption set is a rectangular area at the upper left corner of the grid + (possibly) the lower left corner
     #lower_left_state = (size_vertical-1) * size_horizontal
     #default_absorption_set = set(np.concatenate([list(range(x*size_horizontal, x*size_horizontal + size_horizontal-2)) for x in range(size_vertical-2)]))
@@ -949,17 +940,10 @@
                    # Small N and T are N=50, T=1000 for the 8x12 labyrinth with corridor
                    N=20,  #50, #200, #200 if problem_2d else 100, #50 #20 #100
                    T=500,  #1000, #100, #10000 if problem_2d else 1000, #1000, #1000, #3000,  # np.prod(env_shape) * 10  #100 #1000
-<<<<<<< HEAD
-                   estimate_absorption_set=estimate_absorption_set, absorption_set=default_absorption_set,
-                   states_of_interest_fv=None, #exit_state,
-                   estimate_on_fixed_sample_size=True,
-                   seed=seed, debug=False)  # CAREFUL! If we set debug=True, LOTS OF PLOTS (~ 900! for 25 policy learning steps on the 4x5 labyrinth) will be generated showing the eligibility traces of the TD(lambda) learner!
-=======
                    estimate_absorption_set=estimate_absorption_set, threshold_absorption_set=threshold_absorption_set, absorption_set=default_absorption_set,
                    states_of_interest_fv=None, #exit_state,
                    estimate_on_fixed_sample_size=True,
                    seed=seed, debug=False, seed_obstacles=seed_obstacles)   # CAREFUL! If we set debug=True, LOTS OF PLOTS (~ 900! for 25 policy learning steps on the 4x5 labyrinth) will be generated showing the eligibility traces of the TD(lambda) learner!
->>>>>>> 3b75885e
 test_ac.setUp()
 print(test_ac.policy_nn.nn_model)
 test_ac.env2d._render()
@@ -1063,22 +1047,14 @@
 allow_deterministic_policy = True #False
 use_average_reward_from_previous_step = True #learning_method_type == "values_fv" #False #True            # Under the AVERAGE reward crtierion, whether to use the average reward estimated from the previous policy learning step as correction of the value functions (whenever it is not 0), at least as an initial estimate
 use_advantage = not (learning_method == "values_fvos") # Set this to True if we want to use the advantage function learned as the TD error, instead of using the advantage function as the difference between the estimated Q(s,a) and the estimated V(s) (where the average reward cancels out)
-<<<<<<< HEAD
 optimizer_learning_rate = 10 if is_NPG else 0.05 #0.05 if policy_learning_mode == "online" else 0.05 #0.01 #0.1
-=======
-optimizer_learning_rate = 0.05 #0.05 if policy_learning_mode == "online" else 0.05 #0.01 #0.1
->>>>>>> 3b75885e
 reset_value_functions_at_every_learning_step = False #(learning_method == "values_fv")     # Reset the value functions when learning with FV, o.w. the learning can become too unstable due to the oversampling of the states with high value... (or something like that)
 
 # Parameters about value function learning (Critic)
 alpha_initial = simulator_value_functions.getAgent().getLearner().getInitialLearningRate()
 adjust_alpha_initial_by_learning_step = False; t_learn_min_to_adjust_alpha = 30 # based at 1 (regardless of the base value used for t_learn)
 #max_time_steps_per_episode = test_ac.env2d.getNumStates()*10  # (2024/05/02) NO LONGER USED!  # This parameter is just set as a SAFEGUARD against being blocked in an episode at some state of which the agent could be liberated by restarting to a new episode (when this max number of steps is reached)
-<<<<<<< HEAD
 epsilon_random_action = 0.1 #if policy_learning_mode == "online" else 0.0 #0.1 #0.05 #0.0 #0.01
-=======
-epsilon_random_action = 0.1 #0.1 #0.05 #0.0 #0.01
->>>>>>> 3b75885e
 use_average_max_time_steps_in_td_learner = True #learning_method == "values_td2" #True #False
 learning_steps_observe = [50, 90] #[2, 30, 48] #[2, 10, 11, 30, 31, 49, 50] #[7, 20, 30, 40]  # base at 1, regardless of the base value used for t_learn
 verbose_period = max_time_steps_fv_for_all_particles // 10
@@ -1315,7 +1291,6 @@
             Q_all[rep, t_learn, :, :] = Q.reshape(test_ac.env2d.getNumStates(), test_ac.env2d.getNumActions())
             A_all[rep, t_learn, :, :] = A.reshape(test_ac.env2d.getNumStates(), test_ac.env2d.getNumActions())
 
-<<<<<<< HEAD
             #--- 2) ACTOR
             print(f"\nLearning the POLICY {policy_learning_mode.upper()} using estimated {use_advantage and 'ADVANTAGE A(s,a) values' or 'ACTION Q(s,a) values'} ", end=" ")
             # Policy learning
@@ -1373,56 +1348,6 @@
 
             # Store the long-run average reward estimated by the value functions learner used above
             R_long_all[rep, t_learn] = average_reward
-=======
-            print(f"\nLearning the POLICY {policy_learning_mode.upper()} using estimated {use_advantage and 'ADVANTAGE A(s,a) values' or 'ACTION Q(s,a) values'} ", end=" ")
-            # Policy learning
-            if policy_learning_mode == "online":
-                # ONLINE with critic provided by the action values learned above using the TD simulator
-                print(f"on {n_episodes_per_learning_step} episodes starting at state s={entry_state}, using MAX {max_time_steps_per_policy_learning_episode} steps per episode...")
-                loss_all[rep, t_learn] = learner_ac.learn(n_episodes_per_learning_step, start_state=entry_state, max_time_steps_per_episode=max_time_steps_per_policy_learning_episode, prob_include_in_train=1.0,
-                                                         use_advantage=use_advantage,
-                                                         advantage_values=A,
-                                                         action_values=Q)       # This parameter is not used when use_advantage=False
-                    ## Note that we make sure that the start state when learning the policy is the entrance state to the labyrinth, `entry_state`,
-                    ## because the environment may have defined a different initial state distribution, which is used during the learning of the value functions,
-                    ## for instance, any randomly selected state outside the absorption set A used by the FV learner.
-                    ## Note that the learned value functions are passed as critic to the Actor-Critic policy learner via the `action_values` parameter.
-                R_all[rep, t_learn] = learner_ac.average_reward_over_episodes
-                R_long_all[rep, t_learn] = average_reward  # This is the average reward estimated by the value functions learner used above
-            else:
-                # OFFLINE learner where ALL states and actions are swept and the loss computed on all of them using the state distribution as weights
-                print("and estimated probabilities from Critic estimation excursion...")
-                if learning_method_type == "values_fv":
-                    prob_states = compute_prob_states(state_counts_et, probas_stationary=probas_stationary)
-                else:
-                    prob_states = compute_prob_states(state_counts)
-                loss_all[rep, t_learn] = learner_ac.learn_offline_from_estimated_value_functions(V, A, Q, state_counts, prob_states=prob_states, use_advantage=use_advantage)
-                R_all[rep, t_learn] = average_reward
-                R_long_all[rep, t_learn] = average_reward
-                _dict_np_print_options = np.get_printoptions()
-                np.set_printoptions(edgeitems=+np.Inf, precision=3, suppress=True)     # `suppress=True` means "show small results as 0 (i.e. suppress them)"
-                print(f"True stationary probabilities:\n{mu.reshape(env_shape)}")
-                print(f"Estimated stationary probabilities:\n{prob_states.reshape(env_shape)}")
-                np.set_printoptions(edgeitems=_dict_np_print_options['edgeitems'], precision=_dict_np_print_options['precision'], suppress=_dict_np_print_options['suppress'])
-                if False and (average_reward != 0.0 or t_learn+1 in learning_steps_observe):
-                    def plot_probas(ax, prob_states_2d, fontsize=14, colormap="Blues", color_text="orange"):
-                        colors = cm.get_cmap(colormap)
-                        ax.imshow(prob_states_2d, cmap=colors)
-                        ax.xaxis.set_major_locator(MaxNLocator(integer=True))
-                        ax.yaxis.set_major_locator(MaxNLocator(integer=True))
-                        for x in range(env_shape[0]):
-                            for y in range(env_shape[1]):
-                                ax.text(y, x, "{:.3f}".format(prob_states_2d[x, y]), color=color_text, fontsize=fontsize, horizontalalignment="center", verticalalignment="center")
-                    ax_true, ax_est, ax_diff = plt.figure().subplots(1, 3)
-                    _fontsize = 14
-                    _factor_fs = np.min((5 / env_shape[0], 5 / env_shape[1]))
-                    plot_probas(ax_true, mu.reshape(env_shape), fontsize=_fontsize*_factor_fs)
-                    plot_probas(ax_est, prob_states.reshape(env_shape), fontsize=_fontsize*_factor_fs)
-                    plot_probas(ax_diff, (prob_states - mu).reshape(env_shape), fontsize=_fontsize*_factor_fs, colormap="jet")
-                    plt.pause(0.1)
-                    plt.draw()
-                    input("Press ENTER to continue...")
->>>>>>> 3b75885e
 
             # Check if we need to stop learning because the average reward didn't change a bit
             if  break_when_no_change and t_learn > 0 and R_all[rep, t_learn] - R_all[rep, t_learn-1] == 0.0 or \
@@ -1470,23 +1395,22 @@
 ax_loss.xaxis.set_major_locator(MaxNLocator(integer=True))
 #ax_loss.legend(["Loss", "alpha0"], loc='upper left')
 ax_R = ax_loss.twinx()
-<<<<<<< HEAD
 if policy_learning_mode == "online":
     # We learn the policy by doing a final excursion using the current policy and computing the loss
     # => Plot the episodic average reward observed during the ONLINE Actor-Critic excursion
     ax_R.plot(range(1, n_learning_steps+1), dict_R[learning_method][rep, :n_learning_steps], marker='.', color="green")
     ax_R.axhline(max_avg_reward_episodic, color="green", linewidth=1)
-=======
-ax_R.plot(range(1, n_learning_steps+1), dict_R[learning_method][rep, :n_learning_steps], marker='.', color="green")
-ax_R.axhline(max_avg_reward_episodic, color="green", linewidth=1)
->>>>>>> 3b75885e
 ax_R.plot(range(1, n_learning_steps+1), dict_R_long[learning_method][rep, :n_learning_steps], marker='.', color="greenyellow")
 ax_R.axhline(max_avg_reward_continuing, color="greenyellow", linewidth=1)
 ax_R.set_ylabel("Average reward")
 ax_R.plot(range(1, n_learning_steps+1), dict_KL[learning_method][rep, :n_learning_steps], color="blue", linewidth=1)
 ax_R.axhline(KL_THRESHOLD, color="blue", linestyle="dashed")
 ax_R.axhline(0, color="green", linewidth=1, linestyle='dashed')
-ax_R.set_ylim((-max_avg_reward_episodic/50, max_avg_reward_episodic*1.1))   # This is particularly useful when the policy is learned fast within each Actor-Critic excursion (because the large KL values make the vertical axis go wildly large), which is achieved when computing the loss and updating parameters by AC episode
+# Set the Y-axis limits so that we can see better the learning curve despite possible large K-L values that could make the curve look very tiny
+# This is particularly useful when the policy is learned fast within each Actor-Critic excursion,
+# which for instance is achieved when computing the loss and updating parameters after each Actor-Critic episode (mini-batch)
+# or when learning the policy with NPG.
+ax_R.set_ylim((-np.max(dict_R_long[learning_method][rep, :n_learning_steps])/50, np.max(dict_R_long[learning_method][rep, :n_learning_steps])*1.1))
 ax_R.legend(["Average reward (episodic)", "Max. average reward (episodic)",
             "Long-run average reward estimated by value functions learner", "Max. average reward (continuing)",
             "K-L divergence with previous policy", "K-L threshold for reduced alpha0", "K-L divergence between consecutive policies"],
@@ -1603,11 +1527,7 @@
 marker = ''
 for i, ax in enumerate(axes.reshape(-1)):
     # Value functions on the left axis
-<<<<<<< HEAD
     ax.plot(np.arange(1+first_learning_step, n_learning_steps + 1), dict_A[learning_method][rep, first_learning_step:n_learning_steps, i, :], marker=marker)
-=======
-    ax.plot(np.arange(1+first_learning_step, n_learning_steps + 1), dict_A['values_fv'][rep, first_learning_step:n_learning_steps, i], marker=marker)
->>>>>>> 3b75885e
     ax.xaxis.set_major_locator(MaxNLocator(integer=True))
     ax.set_ylim(ylim)
 
@@ -1816,6 +1736,8 @@
 else:
     dict_R_toplot = dict_R
     max_avg_reward = max_avg_reward_episodic
+# Check that the max avg. reward is defined, if not set it to 1.0 so that we plot the unnormalized observed average reward
+max_avg_reward = 1.0 if np.isnan(max_avg_reward) else max_avg_reward
 
 _exit_state_str = 'TOP' if exit_state is None else 'BOTTOM'
 _learning_characteristics = f"\nN={'test_ac' in locals() and test_ac.agent_nn_fv.getLearner().getNumParticles() or _N}, " + \
@@ -1837,7 +1759,7 @@
     #ax_R_true.set_ylim((0, None))
     #ax_R_true.set_ylabel("Expected reward under current policy (log scale)")
     legend += [f"{dict_legends[meth]} (average reward)"]
-    ax_R.plot(np.arange(1, n_learning_steps+1), dict_R_toplot[meth][nrep-1, :n_learning_steps] / max_avg_reward_continuing, '-', marker='.', color=dict_colors[meth])
+    ax_R.plot(np.arange(1, n_learning_steps+1), dict_R_toplot[meth][nrep-1, :n_learning_steps] / max_avg_reward, '-', marker='.', color=dict_colors[meth])
     # True average reward (it should give a good fit of the average reward points just plotted
     ax_R.plot(np.arange(1, n_learning_steps + 1), dict_R_long_true[meth][nrep-1, :n_learning_steps] / max_avg_reward_continuing, '-', color=dict_colors[meth], linestyle="dashed")
     legend += [f"{dict_legends[meth]} (expected reward)"]
@@ -1852,7 +1774,7 @@
 ax_R.axhline(1, color="gray")
 ax_R.axhline(0, color="gray")
 ax_R.set_title(f"Evolution of NORMALIZED Average Reward")
-ax_R.legend(legend, loc="center left")
+ax_R.legend(legend, loc="lower left")
 plt.suptitle(f"ALL LEARNING METHODS: Labyrinth {env_shape} - {learning_task.name} learning task - {learning_criterion.name} reward criterion (gamma={gamma})" +
              _learning_characteristics +
              f"\n(last replication #{nrep})")
@@ -1864,7 +1786,7 @@
     ax_R_nsamples.plot(range(1, n_learning_steps+1), df_ratio_nsamples['ratio_fv_td'][:n_learning_steps], color="blue", linewidth=0.5)
     ax_R_nsamples.axhline(1.0, color="blue", linewidth=0.5, linestyle="dashed")
     ax_R_nsamples.set_ylim((ax_R.get_ylim()[0], None))
-    ax_R_nsamples.legend(["Sample size ratio (FV/TD)", "Reference line showing equal sample size ratio"], loc="center right")
+    ax_R_nsamples.legend(["Sample size ratio (FV/TD)", "Reference line showing equal sample size ratio"], loc="lower right")
 
 # Plot all replications individually
 ax = plt.figure(figsize=figsize).subplots(1, 1)
