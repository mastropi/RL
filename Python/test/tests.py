# -*- coding: utf-8 -*-
"""
Created on Wed Feb  3 21:00:15 2021

@author: Daniel Mastropietro
"""

#import runpy
#runpy.run_path('../../setup.py')


########
# 2023/12/03: Compute the stationary probability of each state of an environment using the policy and the environment's transition probabilities for each possible action in each state
# Goal: Compute the true stationary probability of 1D gridworld where we want to test the FV estimation of the stationary probabilities
import numpy as np
import pandas as pd
from timeit import default_timer as timer
import matplotlib.pyplot as plt
from matplotlib.ticker import MaxNLocator

from Python.lib.agents.policies import probabilistic
from Python.lib.environments.gridworlds import EnvGridworld1D
import Python.lib.agents as agents
from Python.lib.agents.learners import LearningCriterion, LearningTask, ResetMethod
from Python.lib.agents.learners.episodic.discrete import td, fv
from Python.lib.simulators.discrete import Simulator as DiscreteSimulator
from Python.lib.utils.computing import percentile
import Python.lib.utils.plotting as plotting

# Environment
nS = 5
start_states = {0}
# Use the following for a random selection of the start state outside A
#start_states = set(np.arange(2, nS-1))
isd = [1/len(start_states) if s in start_states else 0.0 for s in range(nS)]
env1d = EnvGridworld1D(length=nS, rewards_dict={nS-1: +1.0}, reward_default=0.0, initial_state_distribution=isd)
print(f"Policy in {nS}-state gridworld:")
for k, v in env1d.P.items():
    print(f"State {k}: {v}")
print(f"Terminal states in {nS}-state gridworld: {env1d.getTerminalStates()}")
print(f"Rewards: {env1d.getRewardsDict()}")
print(f"Start state distribution: {env1d.isd}")

# Policy
policy_probabilities = [0.7, 0.3] #[0, 1] #[0.7, 0.3] #[0.1, 0.9]   #[0.5, 0.5]) #[0.9, 0.1])
policy = probabilistic.PolGenericDiscrete(env1d, dict({0: [0.0, 1.0], nS-1: [0.0, 1.0]}), policy_default=policy_probabilities)

# Transition probability matrix under the given policy
# It is based on the environment transition probabilities (given the action at each state) and the defined probabilistic policy
# i.e. P[x,y] = sum_{a}{ p(x,y|a) * policy(a|x) }, where p(x,y|a) is the transition probability of going from x -> y when taking action a at state x.
P = np.matrix(np.zeros((nS, nS)))
for s in range(nS):
    for a in range(env1d.getNumActions()):
        # In the environment, P[s][a] is a list of tuples of the form (prob, next_state, reward, is_terminal) (see the DiscreteEnv environment defined in envs/toy_text/discrete.py)
        # and in each tuple, the transition probability to each possible next state for the GIVEN action 'a' is given at index 0 and the next state is given at index 1.
        for info_transition in env1d.P[s][a]:
            # Next state to be updated in the transition probability matrix
            ns = info_transition[1]
            prob_transition_from_s_to_ns_given_action_a = info_transition[0]
            prob_taking_action_a_at_state_s = policy.policy[s][a]
            P[s,ns] += prob_taking_action_a_at_state_s * prob_transition_from_s_to_ns_given_action_a
P_epi = P
P_con = P.copy()
# For the continuing learning task, update the transition probability of the terminal state, because when reached we want it to start again from the environment's start state
# (which can be a distribution over states, not necessarily a fixed state)
# so that the learning task is continuing (recall that `-1` in the row means "transition from the last element of the array", i.e. the "last state").
P_con[-1, :] = env1d.getInitialStateDistribution()
# Check that P is a valid transition probability matrix
for s in range(nS):
    assert np.isclose(np.sum(P[s]), 1.0)

# We can estimate the stationary distribution for the continuing learning task by computing P^t for t sufficiently large
# See below another computation of the stationary distribution, based on the eigendecomposition of P.
# HOWEVER, THIS ONLY WORKS WHEN THERE IS NO SPECIFIC PERIODICITY IN TERMS OF HOW WE CAN GET TO A PARTICULAR STATE!!
# (i.e. when the Markov chain is aperiodic...)
# For instance: when nS is an EVEN number in this 1D gridworld environment, elevating P to an EVEN power gives a different result
# than elevating P to an ODD number! (because the probability of being at certain states after an even number of steps is 0;
# example: if nS = 4 and we start at state 0, the probability of being again at state 0 after 1, 3, 5, 7, ... steps is 0 because
# even if we come back to state 0 after reaching the terminal state, it takes always an EVEN number of steps to return to 0!
# However, if nS = 5 and we start at state 0, the probability of being again at state 0 after 1 or 3 steps is 0 but the probability
# of being at state 0 after 5 steps is NOT zero because it suffices the system to go through the terminal state back to the initial state 0.
# And this trajectory automatically makes the probability of being again at state 0 after 7, 9, ... steps no longer 0 as is the case when nS is even!
# *** The SOLUTION is to compute mu as 0.5 * (P^t + P^(t+1)) for t sufficiently large, and this works for both nS odd and even. ***
# *** Note that the general expression is to compute (P^t + P^(t+1) + ... P^(t+d-1)) / d, where d is the periodicity of the Markov chain. ***
# *** See also Asmussen, pag. 171, expression (1.6), where he talks about regenerative processes. ***
if policy.isDeterministic():
    # In the deterministic policy case, we assume that the policy is always going to the right or always going to the left.
    # In such case, the period is equal to the number of states in the gridworld and hence, a stationary distribution does not really exist, because it is NOT unique.
    # as the distribution at each state DEPENDS ON THE START AND END STATES. However, we can compute the "stationary" distribution (which would be obtained as the eigvenvector
    # of the largest eigenvalue of the transition matrix, as the "period" average of P^d, where d is the period.
    evector = (P_con**0)[0,:]   # This means: we consider that the start state is state s=0 (because at time 0 we choose the vector [1, 0, ..., 0] as the initial distribution of the states
    for k in range(1, nS):
        evector += (P_con**k)[0, :]
    mu = evector / nS
else:
    # There is periodicity ONLY when the number of states in the environment is EVEN, in which case the period is 2
    mu = 0.5 * (np.squeeze(np.array((P_con**9999)[0, :])) + np.squeeze(np.array((P_con**10000)[0, :])) )
print(f"Stationary probability distribution for cont. learning task estimated as P^Inf: {mu}")
# When probs = [0.9, 0.1], we get 0.00054319 for the "terminal" state with reward +1, i.e. a reasonably small occupation probability to showcase FV
# Check that this is the statioary distribution
if not policy.isDeterministic():
    assert np.allclose(mu*P_con, mu, atol=1E-4)
## OK

# We can also find the stationary distribution as the eigenvector of P' that corresponds to eigenvalue = 1
# Note that:
# - the eigen-decomposition is computed on the transpose of P (as we are interested in the left-eigen-decomposition of P, which is equal to the right-eigen-decomposition of P')
# - the eigenvalues are NOT sorted in a particular order (see help(np.linalg.eig))
# - the eigenvectors are given as columns
eigenvalues, eigenvectors = np.linalg.eig(P_con.T)
idx_eigenvalue_one = np.where( np.abs(eigenvalues - 1.0) < 1E-6 )[0][0]
assert np.isclose(eigenvalues[ idx_eigenvalue_one ], 1.0)
eigenvector_one = eigenvectors[:, idx_eigenvalue_one]
prob_stationary = np.squeeze(np.array(np.abs(eigenvector_one) / np.sum(np.abs(eigenvector_one))))
print(f"Stationary probability distribution for cont. learning task (eigen): {prob_stationary}")
if not policy.isDeterministic():
    assert np.allclose(prob_stationary, mu, 1E-4)
# Assign mu to prob_stationary, as this value already takes care of the possible periodicity of the Markov chain
mu = prob_stationary
## OK!!


#-- Define learning task and learning criterion to test
learning_task = LearningTask.CONTINUING
#learning_task = LearningTask.EPISODIC

learning_criterion = LearningCriterion.AVERAGE; gamma = 1.0
#learning_criterion = LearningCriterion.DISCOUNTED; gamma = 0.9


# We now compute the true state value functions under the given policy, against which we will compare our state value function estimates.
# To find the true state value function V(s) we solve the Bellman equation using gamma -> 1
# (Note that we cannot use gamma = 1 because (I - P) is singular; in fact, the largest eigenvalue of P is 1.0
# which means that (I - P) has an eigenvalue equal to 0.0 (in fact we can decompose P as Q*D*Q^-1 and therefore
# we can write (I - P) = Q * (I - D) * Q^-1 which means that one of the elements of the diagonal matrix (I - D) is 0
# (i.e. the element associated to the eigenvalue 1.0 in D).
# HOWEVER, if gamma = 1, using np.linalg.pinv() we can compute the pseudo-inverse, i.e. the Moore-Penrose generalized inverse,
# which provides a matrix (I - P)^+ such as (I - P)^+ * b gives V in (I - P)*V = b where V has minimum norm among
# all possible V solutions of the system of equation (I - P)*V = b.
# Recall that `b` is the vector (indexed by each state x) containing the EXPECTED one-step reward (from x) received by the agent under the given policy,
# i.e. b[x] = sum_{y,a}{ p(y,a|x) * r(y) } = sum_{y,a}{ p(y|a,x) * policy(a|x) * r(y) } = sum_{y}{ P[x,y] * r(y) }
# In our case, where the reward landscape is r(y) = 1.0 * Ind{y=4}, we have that b[x] = 0 for all x except x = 3,
# at which b[x=3] = P[x=3,2]*0.0 + P[x=3,4]*1.0 = P[x=3,4]*r (= P[-2,-1]*r in Python extended notation that allows us to be independent of the gridworld size)
# Finally, in the continuing learning task case, the Bellman equation is: (I - P)*V = b - g*1,
# where g is the average reward (i.e. the average reward observed over all states under stationarity), and `1` is the vector of ones.
r = env1d.getReward(nS-1)     # Reward received at the terminal state (assumed there is only one terminal state)
gamma_almost1 = 0.999999
# True value functions under the different learning tasks and learning criteria, namely:
# V_true_epi_disc: learning task = EPISODIC; learning criterion = DISCOUNTED
# V_true_epi_avg: UNDEFINED
#   --> IN FACT, in this case the state value function V(s) is defined as the expected average reward observed in the episode,
#       but this is a complicated quantity because its calculation implies dividing by the length of the episode, T, which is a random variable!
#       We could perhaps talk about the TOTAL expected reward, as done next.
# V_true_epi_tot: V(s) = E[ sum-of-rewards-observed-in-episode-of-length-T ]
#       However in our case, where there is only one non-zero reward at the rightmost state, such learning criterion (TOTAL) is not sensible
#       because for every non-terminal state x, the total observed rewards for ANY episode length under ANY policy is ALWAYS 1, i.e. the reward received at termination!
#       (this is confirmed by the value of V_true_epi_tot computed below, where V(s) ~= 1 for all states other than the terminal!)
#       The total reward criterion would be ok if we had reward = -1 at the leftmost state and +1 at the rightmost state because in that case the rewards are different
#       at the different terminal states and this is precisely the example widely presented in e.g. Sutton where they use widely the total reward criterion as they
#       tend to use gamma = 1 for that example.
# V_true_con_avg: learning task = CONTINUING; learning criterion = AVERAGE
# V_true_con_disc: learning task = CONTINUING; learning criterion = DISCOUNTED
# WE SHOULD COMPARE THE LEARNED STATE VALUE FUNCTIONS WITH THE CORRESPONDING TRUE VALUE FUNCTIONS
# depending on the Learning Task and on the Learning Criterion.
b_epi = np.array([np.sum([P_epi[x,y]*env1d.getReward(y) for y in range(nS)]) for x in range(nS)])
b_con = np.array([np.sum([P_con[x,y]*env1d.getReward(y) for y in range(nS)]) for x in range(nS)])
# Average reward, i.e. the average observed reward over all states under stationarity, since avg.reward = sum_{x} mu[x] * r[x]
# Recall that the average reward is the one that makes the system of equations satisfied by V(s) (the Bellman equations) feasible (i.e. consistent, as opposed to inconsistent).
# And recall that the average reward g appears in the independent term of the Bellman equations which is `b - g*1`.
# For more details, see the very good notes by Ger Koole: https://www.scribd.com/document/177118281/Lecture-Notes-Stochastic-Optimization-Koole
g = sum([mu[x]*env1d.getReward(x) for x in range(nS)])
I = np.eye(nS)
if gamma < 1:
    V_true_epi_disc = np.linalg.solve(I - gamma*P_epi, b_epi)
else:
    V_true_epi_disc = None
# For the state value functions defined by the total or by the average reward, we use gamma_almost1 because using 1 instead gives infinite because I - P is singular
V_true_epi_tot = np.linalg.solve(I - gamma_almost1*P_epi, b_epi)        # This "TOTAL reward" criterion is not a sensible criterion for the episodic learning task for this reward's landscape (see reason in above comment)
V_true_con_avg = np.linalg.solve(I - (gamma - 1E-6)*P_con, b_con - g)   # Note that we use (gamma - 1E-6) and NOT gamma_almost1 because gamma could still be < 1 in the average reward criterion (this is NOT the case for the total reward criterion, and this is why we use gamma_almost1 to compute V_true_epi_tot.
if gamma < 1:
    V_true_con_disc = np.linalg.solve(I - gamma*P_con, b_con)
else:
    V_true_con_disc = None
# Generalized inverse (minimum norm solution), applied for the continuing learning task case using the average reward criterion with gamma = 1
V_true_con_avg_minnorm = np.asarray(np.dot( np.linalg.pinv(np.eye(len(P_con)) - P_con), b_con - g))[0]
# Check the expected results
if policy_probabilities == [0.5, 0.5] and nS == 5 and list(env1d.getRewardsDict().keys()) == [nS-1] and gamma == 0.9:
#if policy.policy == {0: [0.0, 1.0], 1: [0.5, 0.5], 2: [0.5, 0.5], 3: [0.5, 0.5], 4: [0.0, 1.0]} :
    assert  gamma == 0.9 and \
            np.allclose(V_true_epi_disc, np.array([0.33500299, 0.37222554, 0.49216488, 0.7214742, 0.0]))
    assert  gamma_almost1 == 0.999999 and \
            np.allclose(V_true_epi_tot, np.array([1.0, 1.0, 1.0, 1.0, 0.0]), atol=1E-5)
    assert  gamma_almost1 == 0.999999 and \
            np.allclose(V_true_con_avg, np.array([-0.13494804, -0.07612458,  0.10034589,  0.39446375, -0.19377143]))
    assert np.allclose(V_true_con_avg_minnorm, np.matrix(([[-0.15294118, -0.09411765,  0.08235294,  0.37647059, -0.21176471]])))
    assert np.linalg.norm(V_true_con_avg_minnorm) <= np.linalg.norm(V_true_con_avg)
    assert  gamma == 0.9 and \
            np.allclose(V_true_con_disc, np.array([0.45975997, 0.51084441, 0.67544983, 0.99015521, 0.41378397]))
    # The difference between consecutive values of V should be the same in both solutions computed above
    assert np.allclose(np.diff(V_true_con_avg), np.diff(V_true_con_avg_minnorm))
## ALL OK!

avg_reward_true = np.sum([mu[s]*r for s, r in env1d.getRewardsDict().items()])
print(f"True average reward for the CONTINUING learning task under policy {policy_probabilities}: {avg_reward_true}")

# Store the true state value function in the V attribute of the environment so that we can compare the estimated state value function with the true one
# Note that, under the average reward learning criterion with gamma = 1, we reference the state value function V(s) to V(0) because in that case,
# the value function V(s) is NOT unique.
# (Reason: the system of linear equations that V(s) satisfies (the Bellman equations, (I - P) V = R - g*1) is underdetermined, because one of the eigenvalues of (I - P) is 0
# AND g is the average reward (i.e. the expected reward observed under stationarity), which makes the system of equations be consistent, with one equation exactly equal to
# a linear combination of the other equations. If g were not the average reward, the system of equations would be inconsistent and no V(s) would satisfy it.)
# Ref: Gast paper at https://www.sigmetrics.org/mama/abstracts/Gast.pdf
# or Ger Koole's lecture notes at https://www.scribd.com/document/177118281/Lecture-Notes-Stochastic-Optimization-Koole
# and available at Urtzi's ownCloud as of Dec-2023: https://cloud.irit.fr/s/xRmIQolbiWagiSf
# We do this so that we can UNAMBIGUOUSLY compare the state value function estimated by the learning methods below with the true state value function!
if learning_task == LearningTask.EPISODIC and gamma < 1:
    env1d.setV(V_true_epi_disc)
    print(f"True state value function (EPISODIC / DISCOUNTED): {env1d.getV()}")
else:
    assert learning_task == LearningTask.CONTINUING
    if learning_criterion == LearningCriterion.AVERAGE:
        # Choose the reference value to correct the state value function V(s), which is non-zero ONLY when gamma = 1 (under the average reward criterion)
        V_ref_value = 0.0 if gamma < 1 else V_true_con_avg_minnorm[0]
        env1d.setV(V_true_con_avg_minnorm - V_ref_value)
        print(f"True differential state value function (CONTINUING / AVERAGE): {env1d.getV()}")
    elif learning_criterion == LearningCriterion.DISCOUNTED and gamma < 1:
        env1d.setV(V_true_con_disc)
        print(f"True state value function (CONTINUING / DISCOUNTED): {env1d.getV()}")

#-- Learn the average reward and the state value function
# Simulation parameters
N = 200 #50 #500 #200 #20                            # Number of particles in FV simulation
T = 2000 #200 #500                                   # Number of time steps of the single Markov chain simulation run as first step of the FV learning process
                                                    # This initial simulation is done to:
                                                    # - obtain an initial exploration of the environment that would help determine the absorption set A
                                                    #   (e.g. based on state visit frequency going beyond a given threshold --not yet implemented though)
                                                    # - under the AVERAGE reward criterion:
                                                    #   estimate the expected reabsorption cycle time, E(T_A) needed to compute the FV estimator of the average reward.
                                                    # - under the DISCOUNTED reward criterion:
                                                    #   obtain an initial estimation of the value functions of the states in the absorption set A
                                                    #   (which is needed by the FV simulation to bootstrap the state and action values for the states
                                                    #   at the boundary of A).
estimate_on_fixed_sample_size = True                # This is only used for the DISCOUNTED reward criterion
max_time_steps_fv_per_particle = 100 #50 #10 #50         # Max average number of steps allowed for each particle in the FV simulation
max_time_steps_fv_for_expectation = T
max_time_steps_fv_for_all_particles = max_time_steps_fv_per_particle * N
# Traditional method learning parameters
# They are set for a fair comparison with FV learning
# The maximum time steps to be observed in the benchmark methods is set to the sum of:
# - the max number of time steps allowed to estimate E(T_A)
# - the max number of time steps allowed over all the FV particles
M = 1   # Number of normal particles created during the FV simulation to explore using the underlying Markov process
        # This value MUST coincide with n_normal_max variable defined in Simulator._run_simulation_fv_discounted()
max_time_steps_benchmark = max_time_steps_fv_for_expectation + (1 + M) * max_time_steps_fv_for_all_particles

# Parameters common for all learners
R = 1 #20 #50             # Replications of the estimation process
seed = 1717
nepisodes = 100 #1000       # Note: this parameter is ONLY used in EPISODIC learning tasks
max_time_steps_per_episode = nS*10   #1000 #100
start_state = None  # The start state is defined by the Initial State Distribution (isd) of the environment
plot = True if R == 1 else False    # True
plot_value_functions = True
colormap = "rainbow"

alpha = 1.0
#gamma = 1.0    # gamma is defined when defining the learning criterion above or when computing the discounted state value for episodic learning tasks (normally `V_true_epi_disc`)
lmbda = 0.0     # We should NOT use lambda > 0 because FV does NOT have the logic implemented to handle this case (currently the trajectories of all particles are mixed into the same trajectory stored in the self._states list.
alpha_min = 0.01 #0.01 #0.1 #0.0
adjust_alpha = True

suptitle =  f"1D gridworld ({nS} states) with one terminal state (r=+1), policy probabilities = {policy_probabilities}, # particles = {N}, # replications = {R}, lambda={lmbda}, alpha_min={alpha_min}, adjust_alpha={adjust_alpha}" + \
            f"\n{learning_task.name} learning task, {learning_criterion.name} reward criterion"

time_start_all = timer()
counts_td = np.nan * np.ones((R, nS), dtype=int)
counts_fv = np.nan * np.ones((R, nS), dtype=int)
time_steps_td = np.zeros(R, dtype=int)
time_steps_fv = np.zeros(R, dtype=int)
estimates_V_td = np.nan * np.ones((R, nS))
estimates_V_fv = np.nan * np.ones((R, nS))
estimates_Q_td = np.nan * np.ones((R, nS*env1d.getNumActions()))
estimates_Q_fv = np.nan * np.ones((R, nS*env1d.getNumActions()))
estimates_avg_td = np.nan * np.ones(R)
estimates_avg_fv = np.nan * np.ones(R)
for rep in range(R):
    print(f"\n******* Running replication {rep+1} of {R} (FV + TD)..." )


    #-- Learning the average reward using FV(lambda)
    # This simulation should come BEFORE TD(lambda) so that we know for how many steps to run TD, i.e. as many steps as transitions seen by FV
    seed_this = seed + rep*13

    print(f"\nFV(lambda={lmbda})")
    # Learner and agent definition
    params = dict({'N': N,  # NOTE: We should use N = 500 if we use N = 200, T = 200 above to compute the benchmark time steps because if here we use the N defined above, the number of time steps used by FV is much smaller than the number of time steps used by TD (e.g. 1500 vs. 5000) --> WHY??
                   'T': T,                           # Max simulation time over ALL episodes run when estimating E(T_A). This should be sufficiently large to obtain an initial non-zero average reward estimate (if possible)
                   'absorption_set': set({1}), #set(np.arange(2)), #set({1}),  # Note: The absorption set must include ALL states in A (see reasons in the comments in the LeaFV constructor)
                   'activation_set': set({0, 2}),
                   'alpha': alpha,
                   'gamma': gamma,
                   'lambda': lmbda,
                   'alpha_min': alpha_min,
                   })
    learner_fv = fv.LeaFV(env1d, params['N'], params['T'], params['absorption_set'], params['activation_set'],
                          probas_stationary_start_state_et=None,
                          probas_stationary_start_state_fv=None, #dict({0: policy_probabilities[0], 2: policy_probabilities[1]}), #None,
                          criterion=learning_criterion,
                          alpha=params['alpha'], gamma=params['gamma'], lmbda=params['lambda'],
                          adjust_alpha=adjust_alpha, adjust_alpha_by_episode=False, func_adjust_alpha=None, #np.sqrt,
                          #reset_method=ResetMethod.RANDOM_UNIFORM, reset_params={'min': -1, 'max': +1}, reset_seed=1713,
                          alpha_min=params['alpha_min'],
                          estimate_on_fixed_sample_size=estimate_on_fixed_sample_size,
                          debug=False)
    if False:
        learner_fv.setAverageReward(avg_reward_true)
    agent_fv = agents.GenericAgent(policy, learner_fv)

    # Simulation
    time_start = timer()
    sim = DiscreteSimulator(env1d, agent_fv, debug=False)
    state_values_fv, action_values_fv, advantage_values_fv, state_counts_fv, probas_stationary, expected_reward, expected_absorption_time, n_cycles_absorption_used, n_events_et, n_events_fv = \
        sim.run(max_time_steps_fv=max_time_steps_fv_for_all_particles,
                use_average_reward_stored_in_learner=False,
                seed=seed_this,
                verbose=True, verbose_period=50,
                plot=plot, colormap=colormap, pause=0.1)  # Use plot=True to create plots that show how learning progresses; use pause=+np.Inf to "press ENTER to continue" between plots
    time_fv = timer() - time_start
    avg_reward_fv = learner_fv.getAverageReward()
    print(f"Estimated average reward (FV): {avg_reward_fv}")
    print(f"True average reward: {avg_reward_true}")
    if R > 1:
        # Only show the results when R > 1 because when R = 1, the FV results are shown below, together with the TD results
        print(f"\nNumber of time steps used by FV(lambda): {n_events_et + n_events_fv} (= {n_events_et} for E(T) + {n_events_fv} for FV)")
        print(f"Average reward estimated by FV(lambda): {avg_reward_fv}")
        print(f"True average reward: {avg_reward_true}")
        print("Relative error: {:.1f}%".format((avg_reward_fv / avg_reward_true - 1)*100))
        print("FV(lambda) took {:.1f} minutes".format(time_fv / 60))
    counts_fv[rep] = state_counts_fv
    time_steps_fv[rep] = n_events_et + n_events_fv
    # Note that we reference the value functions to the state value of state 0, V(0), in the average reward criterion with gamma = 1, because in that case the value functions are NOT unique (see explanation above)
    estimates_V_fv[rep] = state_values_fv - (learning_criterion == LearningCriterion.AVERAGE and gamma == 1 and state_values_fv[0] or 0)
    estimates_Q_fv[rep] = action_values_fv - (learning_criterion == LearningCriterion.AVERAGE and gamma == 1 and state_values_fv[0] or 0)
    estimates_avg_fv[rep] = avg_reward_fv


    #-- Learning the average reward using TD(lambda)
    # Comment out to use same seed as for the FV case
    #seed_this = seed_this + 1

    print(f"\nTD(lambda={lmbda})")
    # Learner and agent definition
    params = dict({'alpha': alpha,
                   'gamma': gamma,
                   'lambda': lmbda,
                   'alpha_min': alpha_min,
                   })
    learner_td = td.LeaTDLambda(env1d,
                                criterion=learning_criterion,
                                task=learning_task,
                                alpha=params['alpha'], gamma=params['gamma'], lmbda=params['lambda'],
                                adjust_alpha=adjust_alpha, adjust_alpha_by_episode=False, func_adjust_alpha=None, #np.sqrt,
                                alpha_min=params['alpha_min'],
                                #reset_method=ResetMethod.RANDOM_UNIFORM, reset_seed=1713,
                                debug=False)
    agent_td = agents.GenericAgent(policy, learner_td)

    # Simulation
    time_start = timer()
    sim = DiscreteSimulator(env1d, agent_td, debug=False)
    state_values_td, action_values_td, advantage_values_td, state_counts_td, RMSE_by_episode, MAPE_by_episode, learning_info = \
        sim.run(nepisodes=nepisodes,
                max_time_steps=time_steps_fv[rep], #max_time_steps_benchmark,
                max_time_steps_per_episode=+np.Inf, #max_time_steps_per_episode, #+np.Inf
                start_state_first_episode=start_state, seed=seed_this,
                estimated_average_reward=None, #avg_reward_true,
                compute_rmse=True, state_observe=None, #nS-2,  # This is the state just before the terminal state
                verbose=True, verbose_period=50,
                plot=plot, colormap=colormap, pause=0.1)    # Use plot=True to create plots that show how learning progresses; use pause=+np.Inf to "press ENTER to continue" between plots
    time_td = timer() - time_start
    avg_reward_td = learner_td.getAverageReward()
    print(f"Estimated average reward (TD): {avg_reward_td}")
    print(f"True average reward: {avg_reward_true}")
    if R == 1:
        # Show the results of FV lambda so that we can compare it easily with TD shown below
        print(f"\nNumber of time steps used by FV(lambda): {n_events_et + n_events_fv} (= {n_events_et} for E(T) + {n_events_fv} for FV)")
        print(f"Average reward estimated by FV(lambda): {avg_reward_fv}")
        print(f"True average reward: {avg_reward_true}")
        print("Relative error: {:.1f}%".format((avg_reward_fv / avg_reward_true - 1)*100))
        print("FV(lambda) took {:.1f} minutes".format(time_fv / 60))
    print(f"\nNumber of time steps used by TD(lambda): {learning_info['nsteps']}")
    print(f"Average reward estimated by TD(lambda): {avg_reward_td}")
    print(f"True average reward: {avg_reward_true}")
    print("Relative error: {:.1f}%".format((avg_reward_td / avg_reward_true - 1)*100))
    print("TD(lambda) took {:.1f} minutes".format(time_td / 60))
    counts_td[rep] = state_counts_td
    time_steps_td[rep] = learning_info['nsteps']
    # Note that we reference the value functions to the state value of state 0, V(0), in the average reward criterion with gamma = 1, because in that case the value functions are NOT unique (see explanation above)
    estimates_V_td[rep] = state_values_td - (learning_criterion == LearningCriterion.AVERAGE and gamma == 1 and state_values_td[0] or 0)
    estimates_Q_td[rep] = action_values_td - (learning_criterion == LearningCriterion.AVERAGE and gamma == 1 and state_values_td[0] or 0)
    estimates_avg_td[rep] = avg_reward_td

    if learning_task == LearningTask.CONTINUING:
        # Only for CONTINUING learning task is the number of learning steps performed by each method guaranteed to be the same
        # because in EPISODIC learning task, TD learning uses the number of learning steps defined by each episode (which we cannot control)...
        assert time_steps_td[rep] == time_steps_fv[rep], f"The number of learning steps used by FV ({time_steps_fv[rep]}) and by TD ({time_steps_td[rep]}) must be the same"
print("\n\nAll replications took {:.1f} minutes\n\n".format((timer() - time_start_all) / 60))

# Plot the learning rates by state for the last replication
ax_td, ax_fv = plt.figure().subplots(1,2)
ax_td.plot(learner_td.alphas); ax_td.legend(np.arange(nS), title="States"); ax_td.set_title("Alphas in TD learning by state"); ax_td.set_ylim((0, alpha))
ax_fv.plot(learner_fv.alphas); ax_fv.legend(np.arange(nS), title="States"); ax_fv.set_title("Alphas in FV learning by state"); ax_fv.set_ylim((0, alpha))
plt.suptitle(suptitle)

if False:   # NEED TO FIX THE CORRECT STORAGE OF THE TRAJECTORY HISTORY IN THE FV LEARNER as explained in the WARNING message below when retrieving the FV trajectory history
    # Check the state and action distribution for the last replication
    # TD
    states_history_td = np.concatenate(learner_td.states)
    print(f"Distribution of state visits (TD):\n{pd.Series(states_history_td).value_counts(sort=False)}")
    actions_history_td = np.concatenate(learner_td.actions)
    for s in range(nS):
        ind_s = states_history_td == s
        states_history_td[ind_s]
        print(f"Distribution of actions taken for s={s} (TD): count = \n{np.sum(ind_s)}")
        print(pd.Series(actions_history_td[ind_s]).value_counts() / np.sum(ind_s))
    ## OK! For the [0.5, 0.5] case, 50% for all states except state 0 and 4
    # FV
    # WARNING: The trajectory history recovered here most likely includes ONLY the exploration by the "normal" particle (this is the case when running the FV simulation with _run_simulation_fv_discounted())
    # The reason is that, in that case, the trajectories taken by the FV particles is stored in their respective environment.
    states_history_fv = np.concatenate(learner_fv.states)
    print(f"Distribution of state visits (FV):\n{pd.Series(states_history_fv).value_counts(sort=False)}")
    actions_history_fv = np.concatenate(learner_fv.actions)
    for s in range(nS):
        ind_s = states_history_fv == s
        states_history_fv[ind_s]
        print(f"Distribution of actions for s={s} (TD): visit count = {np.sum(ind_s)}")
        print(pd.Series(actions_history_fv[ind_s]).value_counts() / np.sum(ind_s))


#-- Plot results
# Replications
if R > 1:
    # Plot the estimates of the value function
    states = np.arange(1, nS + 1)

    if plot_value_functions:
        #np.diff(estimates_V_td, axis=1)
        #np.diff(estimates_V_fv, axis=1)
        min_V_td, max_V_td, median_V_td, mean_V_td, std_V_td, avg_events_td = estimates_V_td.min(axis=0), estimates_V_td.max(axis=0), np.median(estimates_V_td, axis=0), estimates_V_td.mean(axis=0), estimates_V_td.std(axis=0), time_steps_td.mean(axis=0)
        min_V_fv, max_V_fv, median_V_fv, mean_V_fv, std_V_fv, avg_events_fv = estimates_V_fv.min(axis=0), estimates_V_fv.max(axis=0), np.median(estimates_V_fv, axis=0), estimates_V_fv.mean(axis=0), estimates_V_fv.std(axis=0), time_steps_fv.mean(axis=0)

        # Compute percentiles
        percentiles_low = [10, 25]
        percentiles_upp = [90, 75]
        alphas = [0.10, 0.15, 0.20]
        percentiles_td = pd.DataFrame({'replication': np.array([np.repeat(r, nS) for r in range(1, R+1)]).reshape(-1),
                                        'state': np.array([np.repeat(s, R) for s in states]).T.reshape(-1),
                                        'V': estimates_V_td.reshape(-1)}, columns=['replication', 'state', 'V'])[['state', 'V']] \
                                .groupby('state') \
                                .agg(['count', 'mean', 'min', 'median', 'max', 'std'] + [percentile(p) for p in percentiles_low] + [percentile(p) for p in percentiles_upp])
        percentiles_fv = pd.DataFrame({'replication': np.array([np.repeat(r, nS) for r in range(1, R+1)]).reshape(-1),
                                        'state': np.array([np.repeat(s, R) for s in states]).T.reshape(-1),
                                        'V': estimates_V_fv.reshape(-1)}, columns=['replication', 'state', 'V'])[['state', 'V']] \
                                .groupby('state') \
                                .agg(['count', 'mean', 'min', 'median', 'max', 'std'] + [percentile(p) for p in percentiles_low] + [percentile(p) for p in percentiles_upp])

        plot_what = ["td", "fv"] #["fv"] #["td", "fv"]
        legend = [] #if plot_what != ["td", "fv"] else [f"True V(s)", f"V(s): TD(avg. #events={avg_events_td})", f"V(s): FV(avg. #events={avg_events_fv})"] + \
                                                      #["TD min-max"] + [f"TD {p}%-{q}%" for p, q in zip(percentiles_low, percentiles_upp)] + \
                                                      #["FV min-max"] + [f"FV {p}%-{q}%" for p, q in zip(percentiles_low, percentiles_upp)]
        ax, ax_diff = plt.figure().subplots(1, 2)
        ax.plot(states, env1d.getV(), color="blue")
        legend += [f"True V(s)"]
        ax.plot(states, median_V_td, color="red", linewidth=2) if "td" in plot_what else None
        ax.plot(states, median_V_fv, color="green", linewidth=2) if "fv" in plot_what else None
        legend += ["TD Median (avg. #events={:.0f})".format(int(avg_events_td))] if "td" in plot_what else []
        legend += ["FV Median (avg. #events={:.0f})".format(int(avg_events_fv))] if "fv" in plot_what else []
        ax.plot(states, mean_V_td, color="red", linewidth=2, linestyle="dashed") if "td" in plot_what else None
        ax.plot(states, mean_V_fv, color="green", linewidth=2, linestyle="dashed") if "fv" in plot_what else None
        legend += ["TD Mean (avg. #events={:.0f})".format(int(avg_events_td))] if "td" in plot_what else []
        legend += ["FV Mean (avg. #events={:.0f})".format(int(avg_events_fv))] if "fv" in plot_what else []
        ax.fill_between(states,
                        max_V_td,
                        min_V_td,
                        color="red",
                        alpha=0.1) if "td" in plot_what else None
        legend += ["TD min-max"] if "td" in plot_what else []
        for alpha, p, q in zip(alphas, percentiles_low, percentiles_upp):
            ax.fill_between(states,
                            percentiles_td['V']['percentile_' + str(q)],
                            percentiles_td['V']['percentile_' + str(p)],
                            color="red",
                            alpha=alpha) if "td" in plot_what else None
            legend += [f"TD {p}%-{q}%"] if "td" in plot_what else []
        ax.fill_between(states,
                        max_V_fv,
                        min_V_fv,
                        color="green",
                        alpha=0.1) if "fv" in plot_what else None
        legend += ["FV min-max"] if "fv" in plot_what else []
        for alpha, p, q in zip(alphas, percentiles_low, percentiles_upp):
            ax.fill_between(states,
                            percentiles_fv['V']['percentile_' + str(q)],
                            percentiles_fv['V']['percentile_' + str(p)],
                            color="green",
                            alpha=alpha) if "fv" in plot_what else None
            legend += [f"FV {p}%-{q}%"] if "fv" in plot_what else []
        ax.xaxis.set_major_locator(MaxNLocator(integer=True))
        ax.set_xlabel("States")
        ax.set_ylabel("V(s)")
        ax.legend(legend, loc="upper left")
        ax.set_title("V(s)")
        # NOTE: The horizontal reference line must come AFTER the legend is added because o.w. the line gets infiltrated in the middle and the legend gets mixed up!! (WHY??)
        ax.axhline(0, color="gray", linestyle="dashed")
        # Plot each estimate separately in order to check the behaviour of each estimate (which is not reflected in the percentiles by state!)
        for rep in range(R):
            ax.plot(states, estimates_V_td[rep], color="red", linewidth=0.1) if "td" in plot_what else None
            ax.plot(states, estimates_V_fv[rep], color="green", linewidth=0.1) if "fv" in plot_what else None
        # Plot of the difference of consecutive V(s)
        ax_diff.plot(states[:-1], np.diff(env1d.getV()), color="blue")
        ax_diff.plot(states[:-1], np.diff(median_V_td), color="red")
        ax_diff.plot(states[:-1], np.diff(median_V_fv), color="green")
        ax_diff.axhline(0, color="gray")
        ax_diff.set_xlabel("Left states")
        ax_diff.set_ylabel("DIFF V(s)")
        ax_diff.legend([f"True diff V(s)", f"MEDIAN Diff V(s): TD(lambda={lmbda})", f"MEDIAN Diff V(s): FV(lambda={lmbda})"])
        ax_diff.set_title("V(s) difference among contiguous states")
        plt.suptitle(suptitle + "\nDistribution of state values V(s) by state")

    # Plot the average reward estimate for each replication
    plt.figure()
    ax = plt.gca()
    ax.plot(np.arange(1, R+1), estimates_avg_td, color="red")
    ax.plot(np.arange(1, R+1), estimates_avg_fv, color="green")
    ax.axhline(avg_reward_true, color="gray", linestyle="dashed")
    ax.xaxis.set_major_locator(MaxNLocator(integer=True))
    ax.set_ylim((0, None))
    ax.set_xlabel("Replication")
    ax.set_ylabel("Average reward")
    ax2 = ax.twinx()
    ax2.bar(np.arange(1, R+1), height=time_steps_td, color="red", alpha=0.3)
    ax2.bar(np.arange(1, R+1), height=time_steps_fv, color="green", alpha=0.3)
    ax2.set_ylabel("# time steps")
    plt.title("Average reward estimates for each replication")
    plt.legend(["TD", "FV"])

    # Violin plots of the average reward estimate by method
    ax = plt.figure().gca()
    plotting.violinplot(ax, estimates_avg_td, positions=[1], color_body="red", color_lines="red", color_means="black")
    plotting.violinplot(ax, estimates_avg_fv, positions=[2], color_body="green", color_lines="green", color_means="black")
    ax.plot(1 + np.random.normal(0, 0.01, R), estimates_avg_td, '.', marker=".", markersize=3, color="black")
    ax.plot(2 + np.random.normal(0, 0.01, R), estimates_avg_fv, '.', marker=".", markersize=3, color="black")
    ax.axhline(avg_reward_true, color="gray", linestyle="dashed")
    ax.xaxis.set_ticks([1, 2])
    ax.xaxis.set_ticklabels([f"TD(lambda={lmbda})", f"FV(lambda={lmbda})"])
    ax.set_ylim((0, None))
    ax.set_ylabel("Average reward")
    plt.title(f"Distribution of average reward estimation on {R} replications: TD (red) vs. FV (green)")


# Estimated value functions for a given replication
rep = R - 1
ax_V, ax_Vd = plt.figure().subplots(1,2)    # ax_Vd: for plotting the difference among state values (which is what really interest us for learning an optimal policy!)
states = np.arange(1, nS+1)
ax_V.plot(states, env1d.getV(), color="blue")
ax_V.plot(states, estimates_V_td[rep], color="red")
ax_V.plot(states, estimates_V_fv[rep], color="green")
ax_V.plot(states, estimates_Q_td[rep].reshape(nS, env1d.getNumActions())[:,0], color="orange", linestyle="dashed")
ax_V.plot(states, estimates_Q_td[rep].reshape(nS, env1d.getNumActions())[:,1], color="red", linestyle="dashed")
ax_V.plot(states, estimates_Q_fv[rep].reshape(nS, env1d.getNumActions())[:,0], color="lightgreen", linestyle="dashed")
ax_V.plot(states, estimates_Q_fv[rep].reshape(nS, env1d.getNumActions())[:,1], color="green", linestyle="dashed")
ax_V.axhline(0, color="gray", linestyle="dashed")
ax_V.set_xlabel("States")
ax_V.set_ylabel("V(s)")
ax_V.set_title("V(s)")
ax_V.legend([f"True V(s)", f"V(s): TD(lambda={lmbda})", f"V(s): FV(lambda={lmbda})", "Q(s,LEFT): TD", "Q(s,RIGHT): TD", "Q(s,LEFT): FV", "Q(s,RIGHT): FV"], loc="upper left")
ax2_V = ax_V.twinx()
ax2_V.plot(states, mu, color="violet", marker=".", markersize=20)
ax2_V.bar(states, counts_td[rep] / sum(counts_td[rep]), color="red", alpha=0.3)
ax2_V.bar(states, counts_fv[rep] / sum(counts_fv[rep]), color="green", alpha=0.3)
ax2_V.set_ylabel("Relative state frequency")
ax2_V.legend(["stationary probability", f"Rel. Freq.(s): TD(#events={learning_info['nsteps']})", f"Rel. Freq.(s): FV(#events={n_events_et + n_events_fv})"], loc="upper right")
ax_Vd.plot(states[:-1], np.diff(env1d.getV()), color="blue")
ax_Vd.plot(states[:-1], np.diff(estimates_V_td[rep]), color="red")
ax_Vd.plot(states[:-1], np.diff(estimates_V_fv[rep]), color="green")
ax_Vd.axhline(0, color="gray")
ax_Vd.set_xlabel("Left states")
ax_Vd.set_ylabel("DIFF V(s)")
ax_Vd.legend([f"True diff V(s)", f"Diff V(s): TD(lambda={lmbda})", f"Diff V(s): FV(lambda={lmbda})"])
ax_Vd.set_title("V(s) difference among contiguous states")
plt.suptitle(f"REPLICATION {rep+1} of {R}: " + suptitle + "\nState values V(s) and visit frequency (count) for TD and FV")

# To show the different replications one after the other
# Goal: Check the Q values, if V is comprised in between them
plt.figure()
plt.pause(5)
for r in range(R):
    if r > 0:
        plt.plot(states, estimates_V_fv[r-1], color="white")
        plt.plot(states, estimates_Q_fv[r-1].reshape(nS, env1d.getNumActions())[:, 0], color="white", linestyle="dashed")
        plt.plot(states, estimates_Q_fv[r-1].reshape(nS, env1d.getNumActions())[:, 1], color="white", linestyle="dashed")
    plt.plot(states, estimates_V_fv[r], color="green")
    plt.plot(states, estimates_Q_fv[r].reshape(nS, env1d.getNumActions())[:, 0], color="red", linestyle="dashed")
    plt.plot(states, estimates_Q_fv[r].reshape(nS, env1d.getNumActions())[:, 1], color="orange", linestyle="dashed")
    plt.title(f"Replication {r+1} of {R}")
    plt.draw()
    plt.pause(1)
## OK: In most of the cases, the estimates are correct (in ~ 17 out of 20 replications)

raise KeyboardInterrupt


########
# 2023/10/12: Learn an actor-critic policy using neural networks (with the torch package)
# Learning happens with the ActorCriticNN learner which defines a loss of type `tensor` which can be minimized using the backward() method of torch Tensors
# IT WORKS!

#-------------------- IMPORT AND AUXILIARY FUNCTIONS ------------------#
from timeit import default_timer as timer
import os
import numpy as np
import pandas as pd
from  matplotlib import pyplot as plt, cm
from matplotlib.ticker import MaxNLocator
from scipy.special import rel_entr

from Python.lib.agents.learners import ResetMethod
from Python.lib.agents.learners import LearningCriterion, LearningTask
from Python.lib.agents.learners.policies import LeaActorCriticNN
from Python.lib.agents.policies import probabilistic

from Python.lib.environments.gridworlds import Direction2D
from Python.lib.estimators.fv import estimate_expected_reward

from Python.lib.utils.basic import get_current_datetime_as_string, load_objects_from_pickle, log_file_open, log_file_close, save_objects_to_pickle
from Python.lib.utils.computing import compute_transition_matrices, compute_state_value_function_from_transition_matrix

from Python.test.test_optimizers_discretetime import InputLayer, Test_EstPolicy_EnvGridworldsWithObstacles

# When saving results or reading previously saved results
rootdir = "./RL-003-Classic"
resultsdir = f"./{rootdir}/results"
logsdir = f"./{rootdir}/logs"

#--- Auxiliary functions
KL_THRESHOLD = 0.005
policy_changed_from_previous_learning_step = lambda KL_distance, num_states: np.abs(KL_distance) / num_states > KL_THRESHOLD

def define_plotting_parameters():
    dict_colors = dict(); dict_linestyles = dict(); dict_legends = dict()
    dict_colors['all_online'] = "darkred"; dict_linestyles['all_online'] = "solid"; dict_legends['all_online'] = "ALL Online"
    dict_colors['values_td'] = "red"; dict_linestyles['values_td'] = "solid"; dict_legends['values_td'] = "TD"      # For a second trial of TDAC (which sometimes is useful --e.g. to compare "using the same budget as FV for every policy learning step" vs. "using an average budget at each policy learning step")
    dict_colors['values_td2'] = "darkorange"; dict_linestyles['values_td2'] = "solid"; dict_legends['values_td2'] = "TD2"
    dict_colors['values_tdl'] = "orange"; dict_linestyles['values_tdl'] = "dashed"; dict_legends['values_tdl'] = "TD(lambda)"
    dict_colors['values_fv'] = "green"; dict_linestyles['values_fv'] = "solid"; dict_legends['values_fv'] = "FV"    # For a second trial of FVAC (which sometimes is useful --e.g. to compare "allowing infinite budget for FV" vs. "limited budget")
    dict_colors['values_fv2'] = "cyan"; dict_linestyles['values_fv2'] = "solid"; dict_legends['values_fv2'] = "FV2"
    dict_colors['values_fvos'] = "lightgreen"; dict_linestyles['values_fvos'] = "solid"; dict_legends['values_fvos'] = "FV OverSampling"

    figsize = (10, 8)

    return dict_colors, dict_linestyles, dict_legends, figsize

def compute_true_state_value_function(env, policy, learning_task, learning_criterion, gamma=1.0):
    #*********************************** IMPORTANT **********************************#
    # This function may give a bad value of the true state value function for policies close to deterministic.
    # This would be most likely due to the ill-conditioning of the transition matrix P derived from the policy and the transition probabilities of the environment
    # when eigenvalues are computed.
    # For more details and possible fix see function computing.compute_state_value_function_from_transition_matrix().
    #*********************************** IMPORTANT **********************************#
    # TODO: (2024/05/07) Try to solve the above problem of instability in the calculation of the state value function
    """
    Computes the true state value function for the given policy applied on the given environment
    under the given learning task, learning criterion and discount factor gamma.

    It also computes the expected reward under stationarity for the CONTINUING learning task (with no discount applied of course).

    The state value function is stored in the environment object, so that it can be used as reference for comparing the estimated state value function.

    Arguments:
    env: EnvironmentDiscrete
        Environment with discrete states and discrete actions with ANY initial state distribution.
        Rewards can be anywhere.

    policy: policy object with method getPolicyForAction(a, s) defined, returning Prob(action | state)
        Policy object acting on a discrete-state / discrete-action environment.
        This could be of class e.g. random_walks.PolRandomWalkDiscrete, probabilistic.PolGenericDiscrete, PolNN.

    gamma: (opt) float in (0, 1]
        Discount factor for the observed rewards.
        default: 1.0

    Return: tuple
    Tuple containing the following 3 elements:
    - V_true: the true state value function for the given learning task, learning criterion and discount gamma.
    - expected_reward: the expected reward for the CONTINUING learning task.
    - mu: the stationary probability for the CONTINUING learning task.
    """
    P_epi, P_con, b_epi, b_con, g, mu = compute_transition_matrices(env, policy)
    P = P_con if learning_task == LearningTask.CONTINUING else P_epi
    b = b_con if learning_task == LearningTask.CONTINUING else b_epi
    bias = g if learning_criterion == LearningCriterion.AVERAGE else None
    V_true = compute_state_value_function_from_transition_matrix(P, b, bias=bias, gamma=gamma)
    env.setV(V_true)
    dict_proba_stationary = dict(zip(np.arange(len(mu)), mu))
    avg_reward_true = estimate_expected_reward(env, dict_proba_stationary)
    return V_true, avg_reward_true, mu

def compute_max_avg_rewards_in_labyrinth_with_corridor(env, wind_dict, learning_task, learning_criterion):
    """
    Computes the maximum CONTINUING and EPISODIC average rewards for the given environment

    The computation of the episodic average reward is approximate when the environment has wind, because its value is given as:
        max_avg_reward_continuing * L / (L-1)
    where L is the length of the shortest path, including the start and exit state.

    Return: tuple
    Tuple with the following two elements:
    - max_avg_reward_continuing
    - max_avg_reward_episodic
    """
    env_shape = env.getShape()
    entry_state = np.argmax(env.getInitialStateDistribution())
    exit_state = env.getTerminalStates()[0]

    if wind_dict is None:
        # The average rewards are computed as the inverse of the shortest path from Start to Exit in Manhattan-like movements,
        # - INCLUDING THE START STATE for continuing learning tasks (just think about it, we restart every time we reach the terminal state with reward = 0)
        # - EXCLUDING THE START STATE for episodic learning tasks (just think about it)
        # *** WARNING: This calculation is problem dependent and should be adjusted accordingly ***
        print("\nComputing MAX average in DETERMINISTIC environment...")
        if exit_state == entry_state + env_shape[1] - 1:
            # This is the case when the exit state is at the bottom-right of the labyrinth
            max_avg_reward_continuing = 1 / env_shape[1]        # In this case the start state counts! (we subtract 1 because the bottom-right state must NOT count twice!)
            max_avg_reward_episodic = 1 / (env_shape[1] - 1)    # In this case the start state does not count (we subtract 2 because, besides not counting twice the bottom-right state, the start state does not count in the episodic setting)
        else:
            # This is the case when the exit state is at the top-right of the labyrinth (the default)
            #assert exit_state is None
            max_avg_reward_continuing = 1 / (np.sum(env_shape) - 1)  # In this case the start state counts! (we subtract 1 because the bottom-right state must NOT count twice!)
            max_avg_reward_episodic = 1 / (np.sum(env_shape) - 2)    # In this case the start state does not count (we subtract 2 because, besides not counting twice the bottom-right state, the start state does not count in the episodic setting)
    else:
        # There is wind in the environment
        # => Compute the average reward using the transition matrix information of the environment (as the wind makes things more complicated)
        # together with the optimal policy used by the agent (which we know)
        print(f"\nComputing MAX average in STOCHASTIC environment with WIND: {wind_dict}...")
        if exit_state == entry_state + env_shape[1] - 1:
            policy_optimal = probabilistic.PolGenericDiscrete(env, policy=dict(), policy_default=[0.0, 1.0, 0.0, 0.0])
            V_true, avg_reward_true, mu = compute_true_state_value_function(env, policy_optimal, learning_task, learning_criterion)
            max_avg_reward_continuing = avg_reward_true
            # Compute the approximated episodic average reward (it is approximated because of the randomness generated by the wind.
            # In order to compute the exact episodic average reward, we need to think more.
            # Here, we use the formula that relates the continuing average reward with the episodic one in the deterministic environment case.
            max_avg_reward_episodic = avg_reward_true * env_shape[1] / (env_shape[1] - 1)
        else:
            # This is the case when the exit state is at the top-right of the labyrinth (the default)
            rightmost_states = [np.ravel_multi_index((r, env_shape[1] - 1), env_shape) for r in np.arange(env_shape[0])]
            policy_optimal = probabilistic.PolGenericDiscrete(test_ac.env2d, policy=dict(zip(rightmost_states, [[1.0, 0.0, 0.0, 0.0]] * len(rightmost_states))),
                                                              policy_default=[0.0, 1.0, 0.0, 0.0])
            V_true, avg_reward_true, mu = compute_true_state_value_function(test_ac.env2d, policy_optimal, learning_task, learning_criterion)
            max_avg_reward_continuing = avg_reward_true
            # Compute the approximated episodic average reward (it is approximated because of the randomness generated by the wind.
            # In order to compute the exact episodic average reward, we need to think more.
            # Here, we use the formula that relates the continuing average reward with the episodic one in the deterministic environment case.
            max_avg_reward_episodic = avg_reward_true * np.sum(env_shape) / (np.sum(env_shape) - 1)

    return max_avg_reward_continuing, max_avg_reward_episodic
#--- Auxiliary functions
#-------------------- IMPORT AND AUXILIARY FUNCTIONS ------------------#


#----------------- BASIC SETUP AND SIMULATION PARAMETERS --------------#
# Learning task and learning criterion are used by the constructor of the test class below
learning_task = LearningTask.CONTINUING
#learning_criterion = LearningCriterion.DISCOUNTED; gamma = 0.9
learning_criterion = LearningCriterion.AVERAGE; gamma = 1.0    # gamma could be < 1 in the average reward criterion in order to take the limit as gamma -> 1 as presented in Sutton, pag. 251/252.

seed = 1317
problem_2d = True
exit_state_at_bottom = False
<<<<<<< HEAD
estimate_absorption_set = True; threshold_absorption_set = 0.04
=======
estimate_absorption_set = True
>>>>>>> 9a0d9a44
estimate_absorption_set_at_every_step = False
entry_state_in_absorption_set = True   #False #True     # Only used when estimate_absorption_set = False
#----------------- BASIC SETUP AND SIMULATION PARAMETERS --------------#


#-------------------------------- ENVIRONMENT -------------------------#
if problem_2d:
    # 2D labyrinth
    size_vertical = 3; size_horizontal = 4
    size_vertical = 4; size_horizontal = 5
    size_vertical = 6; size_horizontal = 8
    size_vertical = 8; size_horizontal = 12
    size_vertical = 9; size_horizontal = 13
    size_vertical = 10; size_horizontal = 14
    #size_vertical = 10; size_horizontal = 30

    # Whether the active set in FV should be connected (in order to avoid isolation of the two activation states and reduce possible problems)
    # When this is the case, the connectedness of the active set is achieved by removing the left-most obstacle in the previous-to-bottom row.
    connected_active_set = False #True
    initial_policy = None #[0.4, 0.15, 0.05, 0.4] #None   # Random walk as initial policy when None
else:
    # 1D gridworld: the interesting dimension is the vertical dimension, with terminal state at the top (this is to unify the structure of 2D labyrinth and 1D gridworld)
    size_vertical = 21; size_horizontal = 1     # We choose a value like K = 20 or 40 in the M/M/1/K queue system
    initial_policy = [0.4, 0.0, 0.6, 0.0]       # We choose a probability of going down which is similar to mu/(lambda + mu) in the queue system where lambda/mu = 0.7, i.e. a value close to 1 / 1.7 = 0.588
env_shape = (size_vertical, size_horizontal)
nS = size_vertical * size_horizontal
size_str = f"{size_vertical}x{size_horizontal}"


# Environment's entry and exit states
entry_state = np.ravel_multi_index((size_vertical - 1, 0), env_shape)
exit_state = entry_state + env_shape[1] - 1 if exit_state_at_bottom else None   # None means that the EXIT state is set at the top-right of the labyrinth

# Presence of wind: direction and probability of deviation in that direction when moving
if problem_2d:
    wind_dict = None
    #wind_dict = dict({'direction': Direction2D.LEFT, 'intensity': 0.5})
    #wind_dict = dict({'direction': Direction2D.LEFT, 'intensity': 0.6})
    #wind_dict = dict({'direction': Direction2D.LEFT, 'intensity': 0.7})
    #wind_dict = dict({'direction': Direction2D.LEFT, 'intensity': 0.8})
else:
    # WIND is currently not allowed in 1D gridworlds
    wind_dict = None

# Obstacles
if problem_2d:
    #-- 2D labyrinth
    # The path to the terminal state is just a corridor through the last row right and then the last column up
    # So at the upper left corner there is a rectangle that brings to nowhere
    rectangle_to_nowhere_width = size_horizontal - 2
    rectangle_to_nowhere_height = size_vertical - 2
    states_previous_to_last_row = np.ravel_multi_index([np.repeat(rectangle_to_nowhere_height, rectangle_to_nowhere_width), [y for y in range(1, rectangle_to_nowhere_width+1)]], env_shape)
    states_previous_to_last_column = np.ravel_multi_index([[x for x in range(0, rectangle_to_nowhere_height+1)], np.repeat(rectangle_to_nowhere_width, rectangle_to_nowhere_height+1)], env_shape)
    obstacles_set = set(np.concatenate([list(states_previous_to_last_row) + list(states_previous_to_last_column)]))

    if connected_active_set:
        obstacles_set = obstacles_set.difference({min(states_previous_to_last_row)})
else:
    #-- 1D gridworld
    obstacles_set = set()
#-------------------------------- ENVIRONMENT -------------------------#


#----------------------------- MODEL FOR POLICY -----------------------#
# Number of input neurons (just one with the state value or one-per-state)
nn_input = InputLayer.ONEHOT
# Number of hidden layers in the neural network model
# Using multiple layers whose size is proportional to the gridworld size... however this tends to be counterproductive...
# i.e. learning is slower and may fail (e.g. it usually converges to a non-optimal policy where the advantage function is 0), presumably because of the larger number of parameters.
# Perhaps the architecture would work if the learning step of the neural network parameters optimizer is smaller and
# a larger number of policy learning steps is used (I tried with optimizer_learning_rate = 0.01 instead of 0.1 and
# the parameters started to be learned (i.e. the average reward went up --as opposed to 0-- although with large oscillations)
# but still 30 learning steps did not suffice to learn completely.
# This was tried with the 6x8 gridworld with a large rectangle of states going nowhere at the upper-left part
# with adaptive TD(lambda), where the hidden layer sizes were set to [38, 19].
#nn_hidden_layer_sizes = [int( 0.8*np.prod(env_shape) ), int( 0.4*np.prod(env_shape) )]
# Keep the neural network rather small
nn_hidden_layer_sizes = [12]
print(f"Neural Network architecture:\n{len(nn_hidden_layer_sizes)} hidden layers of sizes {nn_hidden_layer_sizes}")
#----------------------------- MODEL FOR POLICY -----------------------#


#----------------------------- FV ABSORPTION SET ----------------------#
# DEFAULT absorption set used when estimate_absorption_set = False
if problem_2d:
    # The absorption set is a rectangular area at the upper left corner of the grid + (possibly) the lower left corner
    #lower_left_state = (size_vertical-1) * size_horizontal
    #default_absorption_set = set(np.concatenate([list(range(x*size_horizontal, x*size_horizontal + size_horizontal-2)) for x in range(size_vertical-2)]))
    # The absorption set is a rectangular area that touches the right and bottom walls of the big rectangular area that leads to nowhere
    left_margin = 0 #int(rectangle_to_nowhere_width/2)
    top_margin = max(1, int(rectangle_to_nowhere_width/2) - 1) #rectangle_to_nowhere_height #rectangle_to_nowhere_height - 2
    default_absorption_set = set(np.concatenate([list(range(x * size_horizontal + left_margin, x * size_horizontal + rectangle_to_nowhere_width)) for x in range(0, top_margin)]))
else:
    # We choose an absorption set size J ~ K/3, like in the M/M/1/K queue system (recall that numbering of states here is the opposite than in M/M/1/K
    default_absorption_set = set(np.arange(np.prod(env_shape) * 2 // 3 + 1, env_shape[0] - 1))

# Add the environment's start state to the absorption set
if entry_state_in_absorption_set:
    default_absorption_set.add(entry_state)
#----------------------------- FV ABSORPTION SET ----------------------#


#-------------------------------- TEST SETUP --------------------------#
test_ac = Test_EstPolicy_EnvGridworldsWithObstacles()
test_ac.setUpClass(shape=env_shape, obstacles_set=None, wind_dict=wind_dict,
                   define_start_state_from_absorption_set=False, start_states_set={entry_state},  #{nS-1}, #None,
                   exit_state=exit_state,
                   # Policy model
                   nn_input=nn_input, nn_hidden_layer_sizes=nn_hidden_layer_sizes, initial_policy=initial_policy,
                   # General learning parameters
                   learning_task=learning_task,
                   learning_criterion=learning_criterion,
                   alpha=1.0, gamma=gamma, lmbda=0.7,  # lmbda parameter is ONLY used for TD(lambda), NOT for TD(0), which is created separately nor for FV (for which lambda > 0 does not make sense)
                   alpha_min=0.1,
                   reset_method_value_functions=ResetMethod.ALLZEROS,
                   # Fleming-Viot parameters
                   # Small N and T are N=50, T=1000 for the 8x12 labyrinth with corridor
                   N=20,  #50, #200, #200 if problem_2d else 100, #50 #20 #100
                   T=500,  #1000, #100, #10000 if problem_2d else 1000, #1000, #1000, #3000,  # np.prod(env_shape) * 10  #100 #1000
                   estimate_absorption_set=estimate_absorption_set, threshold_absorption_set=threshold_absorption_set, absorption_set=default_absorption_set,
                   estimate_on_fixed_sample_size=True,
                   seed=seed, debug=False, seed_labyrinth=42)
test_ac.setUp()
print(test_ac.policy_nn.nn_model)
test_ac.env2d._render()
print(f"Absorption set (1D):\n{test_ac.agent_nn_fv.getLearner().getAbsorptionSet()}")
print(f"Absorption set (2D):\n{[np.unravel_index(s, env_shape) for s in test_ac.agent_nn_fv.getLearner().getAbsorptionSet()]}")
print(f"Activation set (1D):\n{test_ac.agent_nn_fv.getLearner().getActivationSet()}")
print(f"Activation set (2D):\n{[np.unravel_index(s, env_shape) for s in test_ac.agent_nn_fv.getLearner().getActivationSet()]}")
#-------------------------------- TEST SETUP --------------------------#


#------------------ INITIAL AND MAXIMUM AVERAGE REWARDS ---------------#
# Average reward of random policy
policy_random = probabilistic.PolGenericDiscrete(test_ac.env2d, policy=dict(), policy_default=[0.25, 0.25, 0.25, 0.25])
V_true, avg_reward_true, mu = compute_true_state_value_function(test_ac.env2d, policy_random, learning_task, learning_criterion)
print(f"Average reward under RANDOM policy: {avg_reward_true}")
if initial_policy is not None:
    policy_initial = probabilistic.PolGenericDiscrete(test_ac.env2d, policy=dict(), policy_default=initial_policy)
    V_true, avg_reward_true, mu = compute_true_state_value_function(test_ac.env2d, policy_random, learning_task, learning_criterion)
    print(f"Average reward under INITIAL policy: {avg_reward_true}")

print(f"True state value function under initial policy:\n{test_ac.env2d.getV()}")

# Maximum average reward (to use as reference in information and plots)
max_avg_reward_continuing, max_avg_reward_episodic = compute_max_avg_rewards_in_labyrinth_with_corridor(test_ac.env2d, wind_dict, learning_task, learning_criterion)
print(f"MAX CONTINUING average reward: {max_avg_reward_continuing}")
print(f"MAX EPISODIC average reward (approximate when wind present): {max_avg_reward_episodic}")

# State to observe and e.g. plot Q values, etc
if exit_state == entry_state + env_shape[1] - 1:
    state_observe = np.ravel_multi_index((env_shape[0] - 1, env_shape[1] - 2), env_shape)
else:
    state_observe = np.ravel_multi_index((1, env_shape[1] - 1), env_shape)
#------------------ INITIAL AND MAXIMUM AVERAGE REWARDS ---------------#


#------------------ RESULTS COLLECTION AND PLOTS SETUP ----------------#
# Learning methods: define characteristics to use when plotting results for each method
dict_colors, dict_linestyles, dict_legends, figsize = define_plotting_parameters()

# Dictionaries to store the results for the different methods (for comparison purposes)
dict_loss = dict()
dict_R = dict()
dict_R_long = dict()
dict_R_long_true = dict()   # True average reward under the policy used at each policy learning step to learn value functions. GOAL: Keep track on how rare is reaching the reward.
dict_V = dict()
dict_Q = dict()
dict_A = dict()
dict_state_counts = dict()
dict_nsteps = dict()
dict_KL = dict()
dict_alpha = dict()
dict_time_elapsed = dict()
#------------------ RESULTS COLLECTION AND PLOTS SETUP ----------------#


# Number of replications to run on each method
<<<<<<< HEAD
nrep = 5 #5 #10
=======
nrep = 5 #10
# Logging
log = True #False #learning_method_type == "values_fv"
>>>>>>> 9a0d9a44

# Learning method (of the value functions and the policy)
# Both value functions and policy are learned online using the same simulation
learning_method = "all_online"; simulator_value_functions = None
# Value functions are learned separately from the policy
# Policy learning can happen online or OFFLINE
learning_method = "values_td"; simulator_value_functions = test_ac.sim_td0      # TD(0)
#learning_method = "values_td2"; simulator_value_functions = test_ac.sim_td0    # TD(0)
#learning_method = "values_tdl"; simulator_value_functions = test_ac.sim_td     # TD(lambda)
#learning_method = "values_tda"; simulator_value_functions = test_ac.sim_tda    # Adaptive TD(lambda)
learning_method = "values_fv"; simulator_value_functions = test_ac.sim_fv
#learning_method = "values_fv2"; simulator_value_functions = test_ac.sim_fv
#learning_method = "values_fvos"; simulator_value_functions = test_ac.sim_fv     # FV used just as an oversampling method

learning_method_type = learning_method[:9]  # This makes e.g. "values_fvos" become "values_fv"

# FV learning parameters (which are used to define parameters of the other learners analyzed so that their comparison with FV is fair)
max_time_steps_fv_per_particle = 5*len(test_ac.agent_nn_fv.getLearner().getActiveSet()) #100 #50                            # Max average number of steps allowed for each particle in the FV simulation. We set this value proportional to the size of the active set of the FV learner, in order to scale this value with the size of the labyrinth.
max_time_steps_fv_for_expectation = test_ac.agent_nn_fv.getLearner().getNumTimeStepsForExpectation()                        # This is parameter T
max_time_steps_fv_for_all_particles = test_ac.agent_nn_fv.getLearner().getNumParticles() * max_time_steps_fv_per_particle   # This is parameter N * max_time_steps_fv_per_particle which defines the maximum number of steps to run the FV system when learning the value functions that are used as critic of the loss function at each policy learning step
max_time_steps_fv_overall = 3*max_time_steps_fv_for_all_particles #max(5000, max_time_steps_fv_for_all_particles)            # To avoid too large simulation times, for instance when the policy is close to optimal: ABSOLUTE maximum number of steps allowed for the FV simulation, regardless of what happens with particle absorption (i.e. if all of them are absorbed or 90% of them are absorbed at least once)

# Traditional method learning parameters
# They are set for a fair comparison with FV learning
# The maximum time steps to be observed in the benchmark methods is set to the sum of:
# - the max number of time steps allowed to estimate E(T_A)
# - the max number of time steps allowed over all the FV particles
# Values previously used: #2000 #test_ac.env2d.getNumStates()*10
max_time_steps_benchmark = max_time_steps_fv_for_expectation + max_time_steps_fv_for_all_particles
print("******")
print(f"A MAXIMUM of {max_time_steps_benchmark} steps will be allowed during the simulation of either FV or any benchmark method used.")
print("******")

#-- Common learning parameters
# Parameters about policy learning (Actor)
n_learning_steps = 100 #200 #50 #100 #30
n_episodes_per_learning_step = 50   #100 #30   # This parameter is used as the number of episodes to run the policy learning process for and, if the learning task is EPISODIC, also as the number of episodes to run the simulators that estimate the value functions
max_time_steps_per_policy_learning_episode = 5*test_ac.env2d.getNumStates() if problem_2d else 2*test_ac.env2d.getNumStates() #np.prod(env_shape) * 10 #max_time_steps_benchmark // n_episodes_per_learning_step   # Maximum number of steps per episode while LEARNING THE *POLICY* ONLINE (NOT used for the value functions (critic) learning)
policy_learning_mode = "online"     # Whether the policy is learned online or OFFLINE (only used when value functions are learned separately from the policy)
allow_deterministic_policy = True #False
use_average_reward_from_previous_step = True #learning_method_type == "values_fv" #False #True            # Under the AVERAGE reward crtierion, whether to use the average reward estimated from the previous policy learning step as correction of the value functions (whenever it is not 0), at least as an initial estimate
use_advantage = not (learning_method == "values_fvos") # Set this to True if we want to use the advantage function learned as the TD error, instead of using the advantage function as the difference between the estimated Q(s,a) and the estimated V(s) (where the average reward cancels out)
optimizer_learning_rate = 0.05 #0.01 if policy_learning_mode == "online" else 0.05 #0.01 #0.1
reset_value_functions_at_every_learning_step = False #(learning_method == "values_fv")     # Reset the value functions when learning with FV, o.w. the learning can become too unstable due to the oversampling of the states with high value... (or something like that)

# Parameters about value function learning (Critic)
alpha_initial = simulator_value_functions.getAgent().getLearner().getInitialLearningRate()
adjust_alpha_initial_by_learning_step = False; t_learn_min_to_adjust_alpha = 30 # based at 1 (regardless of the base value used for t_learn)
#max_time_steps_per_episode = test_ac.env2d.getNumStates()*10  # (2024/05/02) NO LONGER USED!  # This parameter is just set as a SAFEGUARD against being blocked in an episode at some state of which the agent could be liberated by restarting to a new episode (when this max number of steps is reached)
epsilon_random_action = 0.1 #0.1 #0.05 #0.0 #0.01
use_average_max_time_steps_in_td_learner = True #learning_method == "values_td2" #True #False
learning_steps_observe = [50, 90] #[2, 30, 48] #[2, 10, 11, 30, 31, 49, 50] #[7, 20, 30, 40]  # base at 1, regardless of the base value used for t_learn
verbose_period = max_time_steps_fv_for_all_particles // 10
plot = False         # Whether to plot the evolution of value function and average reward estimation
colormap = "seismic"  # "Reds"  # Colormap to use in the plot of the estimated state value function V(s)

# Results saving, with filename prefix and suffix
save = True
prefix = f"ActorCritic_labyrinth_{size_str}_"
suffix = f"_{learning_method}"

# Open log file if one requested and show method being run
if log:
    dt_start, stdout_sys, stderr_sys, fh_log, _logfile_not_used = log_file_open(logsdir, subdir="", prefix=prefix, suffix=suffix, use_datetime=True)
print("******")
print(f"Running {learning_method.upper()} method for value functions estimation.")
print(f"A NOMINAL MAXIMUM of {max_time_steps_benchmark} steps will be allowed during the simulation.")
print("******")

# A few further parameters for the policy learning process
break_when_no_change = False    # Whether to stop the learning process when the average reward doesn't change from one step to the next
break_when_goal_reached = False  # Whether to stop the learning process when the average reward is close enough to the maximum average reward (by a relative tolerance of 0.1%)

# Initialize objects that will contain the results by learning step
state_counts_all = np.zeros((nrep, n_learning_steps, test_ac.env2d.getNumStates()))
V_all = np.zeros((nrep, n_learning_steps, test_ac.env2d.getNumStates()))
Q_all = np.zeros((nrep, n_learning_steps, test_ac.env2d.getNumStates(), test_ac.env2d.getNumActions()))
A_all = np.zeros((nrep, n_learning_steps, test_ac.env2d.getNumStates(), test_ac.env2d.getNumActions()))
R_all = np.nan * np.ones((nrep, n_learning_steps))       # Average reward (EPISODIC learning task)
R_long_all = np.nan * np.ones((nrep, n_learning_steps))  # Long-run Average reward (CONTINUING learning task). It does NOT converge to the same value as the episodic average reward because there is one more reward value per episode!! (namely the reward going from the terminal state to the start state)
R_long_true_all = np.nan * np.ones((nrep, n_learning_steps))  # True Long-run Average reward (CONTINUING learning task) under the policy at the start of each policy learning step
loss_all = np.nan * np.ones((nrep, n_learning_steps))
nsteps_all = np.nan * np.ones((nrep, n_learning_steps))  # Number of value function time steps run per every policy learning step
KL_all = np.nan * np.ones((nrep, n_learning_steps))      # K-L divergence between two consecutive policies
alpha_all = alpha_initial * np.ones((nrep, n_learning_steps))   # Initial alpha used at each policy learning step
time_elapsed_all = np.nan * np.ones(nrep)   # Execution time for each replication

# Prepare the Actor learner
if learning_method_type == "values_fv":
    # Define the object where we will store the number of steps used by the FV learner of value functions at each policy learning step
    # so that we use the same number for the TD learner of value functions when the TDAC policy learning process is run afterwards.
    # I.e. this assumes that FVAC is run BEFORE TDAC!
    max_time_steps_benchmark_all = np.nan * np.ones((nrep, n_learning_steps))

    # Store the definition of the start state distribution for the E(T_A) simulation for the FV simulation, so that we can reset them to their original ones
    # when starting a new replication (as these distributions may be updated by the process)
    probas_stationary_start_state_et = test_ac.agent_nn_fv.getLearner().getProbasStationaryStartStateET()
    probas_stationary_start_state_fv = test_ac.agent_nn_fv.getLearner().getProbasStationaryStartStateFV()
if learning_method == "all_online":
    # Online Actor-Critic policy learner with TD as value functions learner and value functions learning happens at the same time as policy learning
    learner_ac = LeaActorCriticNN(test_ac.env2d, simulator_value_functions.getAgent().getPolicy(), simulator_value_functions.getAgent().getLearner(),
                                  allow_deterministic_policy=allow_deterministic_policy,
                                  reset_value_functions=reset_value_functions_at_every_learning_step, initial_policy=initial_policy, optimizer_learning_rate=optimizer_learning_rate, seed=test_ac.seed, debug=True)
else:
    # Value functions (Critic) are learned separately from the application of the policy and the policy (Actor) may be learned OFFLINE or online
    # IMPORTANT: We pass the policy of the agent stored in the value functions simulator as policy for the Actor-Critic learner so that when the Actor-Critic learner
    # updates the policy, the policy of the agent stored in the value functions simulator is ALSO updated. This is crucial for using the updated policy
    # when learning the value functions at the next policy learning step.
    learner_ac = LeaActorCriticNN(test_ac.env2d, simulator_value_functions.getAgent().getPolicy(), simulator_value_functions.getAgent().getLearner(),
                                  allow_deterministic_policy=allow_deterministic_policy,
                                  reset_value_functions=reset_value_functions_at_every_learning_step, initial_policy=initial_policy, optimizer_learning_rate=optimizer_learning_rate, seed=test_ac.seed, debug=True)

time_start = timer()
dt_start_filename = get_current_datetime_as_string(format="filename")

seed_base = test_ac.seed
for rep in range(nrep):
    seed_rep = seed_base + rep*1317
    print(f"\n->>>>>>>>>>>\nRunning replication {rep+1} of {nrep} (seed={seed_rep})... @{format(get_current_datetime_as_string())}")

    # Reset the policy actor and the critic every time a new replication starts
    # Note that this performs a further reset of the policy (besides the one done above by the constructor that creates the learner_ac object),
    # and thus resets the policy to ANOTHER slightly different policy (because of the normally distributed random values around 0 that are set as neural network weights)
    print("Resetting the policy learner and the critic (if any)...")
    learner_ac.reset(reset_value_functions=True, reset_policy=True, initial_policy=initial_policy)
    print(f"Initial policy (states x actions):\n{learner_ac.getPolicy().get_policy_values()}")

    if simulator_value_functions is not None:
        # Whenever there is a critic, do a couple of resets
        # (recall that no critic is defined for the ALL-online learning method)
        _learner_value_functions_for_critic = simulator_value_functions.getAgent().getLearner()

        # Reset the value functions and average reward that may have been obtained at the end of the previous replication
        # Note that these may not be reset at the start of the first policy learning step because execution parameter use_average_reward_from_previous_step may be set to True.
        _learner_value_functions_for_critic.reset(reset_episode=True, reset_value_functions=True, reset_average_reward=True)

        # Reset the initial alpha of the TD learner (just in case)
        _learner_value_functions_for_critic.setInitialLearningRate(alpha_initial)

        # For FV learners, reset the start distribution for the E(T_A) simulation and for FV to their original values defined in the learners defined in test_ac
        if learning_method_type == "values_fv":
            _learner_value_functions_for_critic.setProbasStationaryStartStateET(probas_stationary_start_state_et)
            _learner_value_functions_for_critic.setProbasStationaryStartStateFV(probas_stationary_start_state_fv)

    time_start_rep = timer()
    if learning_method == "all_online":
        for t_learn in range(n_learning_steps):
            print(f"\n\n*** Running learning step {t_learn+1} of {n_learning_steps} (AVERAGE REWARD at previous step = {R_all[rep, max(0, t_learn-1)]}) of "
                  f"MAX={max_avg_reward_episodic if policy_learning_mode == 'online' else max_avg_reward_continuing} using {nsteps_all[rep, max(0, t_learn-1)]} time steps for Critic estimation)... (seed={seed_learn}) @{get_current_datetime_as_string()}")
            print("Learning the VALUE FUNCTIONS and POLICY simultaneously...")
            loss_all[rep, t_learn] = learner_ac.learn(n_episodes_per_learning_step, start_state=entry_state, max_time_steps_per_episode=max_time_steps_per_policy_learning_episode, prob_include_in_train=1.0) # prob_include_in_train=0.5)
                ## Note that we make sure that the start state when learning the policy is the entrance state to the labyrinth, `entry_state`, because the environment may have defined
                ## a different initial state distribution (e.g. a random start in the states outside the absorption set used by the FV learner.

            state_counts_all[rep, t_learn, :] = learner_ac.learner_value_functions.getStateCounts()
            V_all[rep, t_learn, :] = learner_ac.learner_value_functions.getV().getValues()
            Q_all[rep, t_learn, :, :] = learner_ac.learner_value_functions.getQ().getValues().reshape(test_ac.env2d.getNumStates(), test_ac.env2d.getNumActions())
            A_all[rep, t_learn, :, :] = learner_ac.learner_value_functions.getA().getValues().reshape(test_ac.env2d.getNumStates(), test_ac.env2d.getNumActions())
            R_all[rep, t_learn] = learner_ac.learner_value_functions.getAverageReward()
            # Could also retrieve the average reward from the Actor-Critic learner (if store_trajectory_history=False in the constructor of the value functions learner)
            #R_all[rep, t_learn] = learner_ac.average_reward_over_episodes
    else:
        # Keep track of the policy learned so that we can analyze how much it changes after each learning step w.r.t. the previous learning step
        policy_prev = None
        for t_learn in range(n_learning_steps):
            # Compute or update the true state value function stored in the environment for the current policy
            # (used as reference when plotting the evolution of the estimated state value function V(s) when plot=True)
            V_true, avg_reward_true, mu = compute_true_state_value_function(test_ac.env2d, learner_ac.getPolicy(), learning_task, learning_criterion)
            R_long_true_all[rep, t_learn] = avg_reward_true

            # Pass a different seed (for the simulator) for each learning step... o.w. we will be using the same seed for them at every learning step!!
            seed_learn = seed_rep + t_learn
            print(f"\n\n*** Running learning step {t_learn+1} of {n_learning_steps} (True average reward under current policy = {avg_reward_true}) (AVERAGE REWARD at previous step = {R_all[rep, max(0, t_learn-1)]} of MAX={max_avg_reward_episodic})... (seed={seed_learn}) @{get_current_datetime_as_string()}")
            reset_value_functions_at_this_step = reset_value_functions_at_every_learning_step if t_learn > 0 else True  # ALWAYS RESET THE VALUE FUNCTIONS WHEN IT'S THE VERY FIRST LEARNING STEP (becaue we don't want to keep histroy from a earlier learning process on the same learner!)
            # Update the initial learning rate for the value functions at each learning step to a smaller value than the previous learning step
            # SHOULD WE SET IT TO THE AVERAGE LEARNING RATE FROM THE PREVIOUS LEARNING STEP?? (so that we start off where we left at the last learning moment)
            alpha_initial_at_current_learning_step = alpha_initial / (t_learn + 1)

            #-- Optionally adjust the initial learning rate alpha
            # Compute the K-L divergence of the current policy w.r.t. the previous policy to decide whether to update the initial learning rate or not
            # If the new policy is too different from the previous policy we should NOT update the learning rate because the value functions learned
            # under the previous policy is most likely far away from the true values functions under the new policy.
            # Note: rel_entr(p, q) computes the term p * log(p/q) contributing to the relative entropy or Kullback-Leibler divergence
            # of the "new" distribution p(x) w.r.t. the "old" distribution q(x), which is defined as the expectation (measured over p(x)) of the
            # difference between log(p(x)) and log(q(x)). Hence if p(x) is larger than q(x) the contribution is positive and
            # if it is smaller, the contribution is negative. Therefore a positive K-L divergence typically corresponds to an increase
            # in the probability from q(x) at the values of x having a large "new" probability p(x) value.
            # Ref: https://docs.scipy.org/doc/scipy/reference/generated/scipy.special.rel_entr.html
            # Note that we could also use the function scipy.stats.entropy() to compute directly the K-L divergence (i.e. without summing over the rel_entr() values, as done here)
            policy = learner_ac.getPolicy().get_policy_values()
            KL_distance = np.sum(rel_entr(policy, policy_prev)) if t_learn > 0 else 0.0
            print(f"K-L distance with previous policy: {KL_distance} (should be < {KL_THRESHOLD} to reduce initial alpha)")
            KL_all[rep, t_learn] = KL_distance
            policy_prev = policy.copy()

            if adjust_alpha_initial_by_learning_step:
                # Update the initial learning rate alpha ONLY when:
                # - the learning step is larger than or equal to a minimum
                # - the policy did NOT change significantly from the previous learning step
                #   (because in that case we can consider the current estimate to be a reliable estimator of the value functions)
                if t_learn + 1 >= t_learn_min_to_adjust_alpha:
                    if policy_changed_from_previous_learning_step(KL_distance, test_ac.env2d.getNumStates()): #np.abs(loss_all[rep, t_learn-1]) > 1.0
                        simulator_value_functions.getAgent().getLearner().setInitialLearningRate(alpha_initial)
                    else:
                        simulator_value_functions.getAgent().getLearner().setInitialLearningRate(alpha_initial / 10)
                alpha_all[rep, t_learn] = simulator_value_functions.getAgent().getLearner().getInitialLearningRate()
            print(
                f"*** INITIAL learning rate alpha = {simulator_value_functions.getAgent().getLearner().getInitialLearningRate()} " +
                (f"(adjustment happens starting at learning step (base 1) >= {t_learn_min_to_adjust_alpha}) " if adjust_alpha_initial_by_learning_step else "***\n"))

            print(f"Learning the CRITIC (at the current policy) using {learning_method.upper()}...")
            # Learn the value functions using the FV simulator
            if learning_method_type == "values_fv":
                # Reset to None the start state distribution for the E(T_A) excursion at the very first learning step so that
                # we do NOT carry over whatever this distribution was at the end of the previous replication or at the end of the previous execution of the learning process
                # using this same learner.
                if t_learn == 0:
                    simulator_value_functions.getAgent().getLearner().setProbasStationaryStartStateET(None)
                V, Q, A, state_counts, probas_stationary, expected_reward, expected_absorption_time, n_cycles_absorption_used, n_events_et, n_events_fv = \
                    simulator_value_functions.run(t_learn=t_learn,
                                                  max_time_steps=max_time_steps_fv_overall,
                                                  max_time_steps_for_absorbed_particles_check=max_time_steps_fv_for_all_particles,
                                                  min_num_cycles_for_expectations=0,
                                                      ## Note: We set the minimum number of cycles for the estimation of E(T_A) to 0 because we do NOT need
                                                      ## the estimation of the average reward to learn the optimal policy, as it cancels out in the advantage function Q(s,a) - V(s)!!
                                                  estimate_absorption_set=estimate_absorption_set_at_every_step,
                                                  use_average_reward_stored_in_learner=use_average_reward_from_previous_step,
                                                  reset_value_functions=reset_value_functions_at_this_step,
                                                  plot=plot if t_learn+1 in learning_steps_observe else False, colormap=colormap,
                                                  epsilon_random_action=epsilon_random_action,
                                                  seed=seed_learn, verbose=False, verbose_period=verbose_period)
                #average_reward = simulator_value_functions.getAgent().getLearner().getAverageReward()  # This average reward should not be used because it is inflated by the FV process that visits the states with rewards more often
                average_reward = expected_reward
                nsteps_all[rep, t_learn] = n_events_et + n_events_fv
                max_time_steps_benchmark_all[rep, t_learn] = n_events_et + n_events_fv  # Number of steps to use when running TDAC at the respective learning step
            else:
                # TD learners
                if 'max_time_steps_benchmark_all' in locals() and rep < len(max_time_steps_benchmark_all) and t_learn < len(max_time_steps_benchmark_all[rep, :]) and max_time_steps_benchmark_all[rep, t_learn] != np.nan:
                    # The FV learner was run before running this TD learner
                    if use_average_max_time_steps_in_td_learner:
                        _max_time_steps = int( np.mean(max_time_steps_benchmark_all[rep, :]) )
                    else:
                        # => Use the number of steps used by the FV learner at the current policy learning step (t_learn) as maximum number of steps to allow for the TD learner
                        _max_time_steps = max_time_steps_benchmark_all[rep, t_learn]
                else:
                    # When max_time_steps_benchmark_all is not defined, it means that the number of steps to run the TD learner for is calculated above
                    # and may not be exactly equal to the number of steps the FV learner took at each policy learning step.
                    _max_time_steps = max_time_steps_benchmark
                print(f"*** TD learning will use {_max_time_steps} simulation steps. ***")
                if False:
                    # Use this when the discrete.Simulator.run() calls the _run_single() method to run the simulation, which is based on the existence of episodes
                    V, Q, A, state_counts, _, _, learning_info = \
                        simulator_value_functions.run(nepisodes=n_episodes_per_learning_step,
                                                      t_learn=t_learn,
                                                      max_time_steps=max_time_steps_benchmark,
                                                      max_time_steps_per_episode=max_time_steps_per_episode,  # max_time_steps_benchmark // n_episodes_per_learning_step,
                                                      reset_value_functions=reset_value_functions_at_this_step,
                                                      seed=seed_learn,
                                                      state_observe=state_observe, compute_rmse=True if t_learn+1 in learning_steps_observe else False,
                                                      epsilon_random_action=epsilon_random_action,
                                                      plot=plot if t_learn+1 in learning_steps_observe else False, colormap=colormap,
                                                      verbose=True, verbose_period=verbose_period)
                else:
                    # Use this when the discrete.Simulator.run() calls the _run_single_continuing_task() method to run the simulation (where there are no episodes)
                    V, Q, A, state_counts, _, _, learning_info = \
                        simulator_value_functions.run(t_learn=t_learn,
                                                      max_time_steps=_max_time_steps,
                                                      estimated_average_reward=simulator_value_functions.getAgent().getLearner().getAverageReward() if use_average_reward_from_previous_step else None,
                                                      reset_value_functions=reset_value_functions_at_this_step,
                                                      seed=seed_learn,
                                                      state_observe=state_observe,
                                                      compute_rmse=True if t_learn+1 in learning_steps_observe else False,
                                                      plot=plot if t_learn+1 in learning_steps_observe else False, colormap=colormap,
                                                      epsilon_random_action=epsilon_random_action,
                                                      verbose=True, verbose_period=verbose_period)
                average_reward = simulator_value_functions.getAgent().getLearner().getAverageReward()
                nsteps_all[rep, t_learn] = learning_info['nsteps']

            print(f"Learning step #{t_learn+1}: Learning of value functions COMPLETED using {learning_method} method on {nsteps_all[rep, t_learn]} time steps")
            print(f"Estimated average reward: {average_reward}")
            state_counts_all[rep, t_learn, :] = state_counts
            V_all[rep, t_learn, :] = V
            Q_all[rep, t_learn, :, :] = Q.reshape(test_ac.env2d.getNumStates(), test_ac.env2d.getNumActions())
            A_all[rep, t_learn, :, :] = A.reshape(test_ac.env2d.getNumStates(), test_ac.env2d.getNumActions())

            print(f"Learning the POLICY {policy_learning_mode.upper()} using estimated {use_advantage and 'ADVANTAGE A(s,a) values' or 'ACTION Q(s,a) values'} "
                  f"on {n_episodes_per_learning_step} episodes starting at state s={entry_state}, using MAX {max_time_steps_per_policy_learning_episode} steps per episode...")
            # Policy learning
            if policy_learning_mode == "online":
                # ONLINE with critic provided by the action values learned above using the TD simulator
                loss_all[rep, t_learn] = learner_ac.learn(n_episodes_per_learning_step, start_state=entry_state, max_time_steps_per_episode=max_time_steps_per_policy_learning_episode, prob_include_in_train=1.0,
                                                         use_advantage=use_advantage,
                                                         advantage_values=A,
                                                         action_values=Q)       # This parameter is not used when use_advantage=False
                    ## Note that we make sure that the start state when learning the policy is the entrance state to the labyrinth, `entry_state`,
                    ## because the environment may have defined a different initial state distribution, which is used during the learning of the value functions,
                    ## for instance, any randomly selected state outside the absorption set A used by the FV learner.
                    ## Note that the learned value functions are passed as critic to the Actor-Critic policy learner via the `action_values` parameter.
                R_all[rep, t_learn] = learner_ac.average_reward_over_episodes
                R_long_all[rep, t_learn] = average_reward  # This is the average reward estimated by the value functions learner used above
            else:
                # OFFLINE learner where ALL states and actions are swept and the loss computed on all of them using the state distribution as weights
                loss_all[rep, t_learn] = learner_ac.learn_offline_from_estimated_value_functions(V, A, Q, state_counts, use_advantage=use_advantage)
                R_all[rep, t_learn] = average_reward

            # Check if we need to stop learning because the average reward didn't change a bit
            if  break_when_no_change and t_learn > 0 and R_all[rep, t_learn] - R_all[rep, t_learn-1] == 0.0 or \
                break_when_goal_reached and np.isclose(R_all[rep, t_learn], max_avg_reward_episodic, rtol=0.001):
                print(f"*** Policy learning process stops at learning step t_learn+1={t_learn+1} because the average reward didn't change a bit from previous learning step! ***")
                break
    time_elapsed_rep = timer() - time_start_rep
    print(f"<<<<<<<<<< FINISHED replication {rep+1} of {nrep}... (@{format(get_current_datetime_as_string())}" + ", took {:.1f} min)".format(time_elapsed_rep / 60))
    time_elapsed_all[rep] = time_elapsed_rep

time_end = timer()
time_elapsed = time_end - time_start

if log:
    log_file_close(fh_log, stdout_sys, stderr_sys, dt_start)
else:
    print("{} learning process took {:.1f} minutes ({:.1f} hours)".format(learning_method.upper(), time_elapsed / 60, time_elapsed / 3600))


############# Store the measures that we would like to compare
dict_loss[learning_method] = loss_all.copy()
dict_R[learning_method] = R_all.copy()
dict_R_long[learning_method] = R_long_all.copy()
dict_R_long_true[learning_method] = R_long_true_all.copy()
dict_V[learning_method] = V_all.copy()
dict_Q[learning_method] = Q_all.copy()
dict_A[learning_method] = A_all.copy()
dict_state_counts[learning_method] = state_counts_all.copy()
dict_nsteps[learning_method] = nsteps_all.copy()
dict_KL[learning_method] = KL_all.copy()
dict_alpha[learning_method] = alpha_all.copy()
dict_time_elapsed[learning_method] = time_elapsed_all.copy()
############# Store the measures that we would like to compare


#------------------ Plots -----------------
# Plot loss and average reward for the currently analyzed learner
print("\nPlotting...")
ax_loss = plt.figure(figsize=figsize).subplots(1, 1)
ax_loss.plot(range(1, n_learning_steps+1), dict_loss[learning_method][rep, :n_learning_steps], marker='.', color="red")
#ax_loss.plot(range(1, n_learning_steps+1), dict_alpha[learning_method][rep, :n_learning_steps], '--', color="cyan")
ax_loss.set_xlabel("Learning step")
ax_loss.set_ylabel("Loss")
#ax_loss.axhline(0, color="red", linewidth=1, linestyle='dashed')
ax_loss.xaxis.set_major_locator(MaxNLocator(integer=True))
ax_loss.legend(["Loss", "alpha0"], loc='upper left')
ax_R = ax_loss.twinx()
ax_R.plot(range(1, n_learning_steps+1), dict_R[learning_method][rep, :n_learning_steps], marker='.', color="green")
ax_R.axhline(max_avg_reward_episodic, color="green", linewidth=1)
ax_R.plot(range(1, n_learning_steps+1), dict_R_long[learning_method][rep, :n_learning_steps], marker='.', color="greenyellow")
ax_R.axhline(max_avg_reward_continuing, color="greenyellow", linewidth=1)
ax_R.set_ylabel("Average reward")
ax_R.plot(range(1, n_learning_steps+1), dict_KL[learning_method][rep, :n_learning_steps], color="blue", linewidth=1)
ax_R.axhline(KL_THRESHOLD, color="blue", linestyle="dashed")
ax_R.axhline(0, color="green", linewidth=1, linestyle='dashed')
ax_R.legend(["Average reward (episodic)", "Max. average reward (episodic)",
            "Long-run average reward estimated by value functions learner", "Max. average reward (continuing)",
            "K-L divergence with previous policy", "K-L threshold for reduced alpha0", "K-L divergence between consecutive policies"],
            loc="upper right")
plt.title(f"{learning_method.upper()}\n{learning_task.name} learning task - {learning_criterion.name} reward criterion (gamma={simulator_value_functions.getAgent().getLearner().gamma}) - Labyrinth {env_shape}"
          f"\nN={test_ac.agent_nn_fv.getLearner().getNumParticles()}, T={test_ac.agent_nn_fv.getLearner().getNumTimeStepsForExpectation()}, MAX budget={max_time_steps_benchmark} steps per policy learning step"
          f"\nEvolution of the LOSS (left, red) and Average Reward (right, green) with the learning step")



#-- Plot the value functions for the state next to the terminal state
# ONLY VALID WHEN THE EXIT STATE IS AT THE TOP RIGHT OF THE LABYRINTH
marker = ''
Q_all_baseline = Q_all[rep, :n_learning_steps, :, :] - np.tile(V_all[rep, :n_learning_steps, :].T, (test_ac.env2d.getNumActions(), 1, 1)).T
ax_Q, ax_Q_baseline = plt.figure().subplots(1, 2)
ax_Q.plot(range(1, n_learning_steps + 1), V_all[rep, :n_learning_steps, state_observe], marker=marker, color="black")
ax_Q.plot(range(1, n_learning_steps + 1), Q_all[rep, :n_learning_steps, state_observe, :], marker=marker)
ax_Q.legend(["V(s)"] + ["Q(s," + str(a) + ")" for a in range(Q_all.shape[2])], loc='upper left')
ax_Q_baseline.plot(range(1, n_learning_steps + 1), V_all[rep, :n_learning_steps, state_observe] - V_all[rep, :n_learning_steps, state_observe], marker=marker, color="white") # We plot this constant value 0 so that the legend is correct
ax_Q_baseline.plot(range(1, n_learning_steps + 1), Q_all_baseline[:n_learning_steps, state_observe, :], marker=marker)
ax_Q_baseline.legend(["V(s) - V(s)"] + ["Q(s," + str(a) + ") - V(s)" for a in range(Q_all.shape[2])], loc='upper left')

# Optimum Q-values (for the optimum deterministic policy)
# This assumes that there is a reward of 1 at the terminal state which is one step away
if learning_criterion == LearningCriterion.AVERAGE:
    assert learning_task == LearningTask.CONTINUING
    svalue  = 0.5 * (1.0 - max_avg_reward_continuing)     # Differential state value V(s) under the optimal policy (since the policy tells the agent to always go up, the agent receives reward 1.0, which is corrected (subtracted) by the max (because we are following the OPTIMAL policy) average reward; the 0.5 factor is explained by the calculations on my Mas de Canelles notebook sheet)
    qvalue0 = 0.5 * (1.0 - max_avg_reward_continuing)     # Differential optimal action value Q(s,a) of going up (a=0) when we start at s = state_observe, one cell away from the terminal state, which gives reward 1.0 (we subtract the max average reward because we are following the OPTIMAL policy; the 0.5 factor is explained by the calculations on my Mas de Canelles notebook sheet)
    qvalue1 = qvalue0 - max_avg_reward_continuing
    qvalue2 = qvalue0 - 2*max_avg_reward_continuing
    qvalue3 = qvalue0 - max_avg_reward_continuing
else:   # DISCOUNTED reward criterion
    gamma = test_ac.gamma
    reward_at_terminal = 1
    # State value V(s):
    # - Under the optimal policy we go always up and observe the terminal reward right-away
    # - If the learning task is continuing, we still keep observing the terminal reward discounted by the length of the optimal path (= np.sum(test_ac.env2d.shape) - 1)
    # (the `-1` at the end of the parenthesis cancels the `1+` at the beginning of the parenthesis when the learning task is CONTINUING)
    svalue  = reward_at_terminal * (1 + int(learning_task == LearningTask.CONTINUING) * (1 / (1 - gamma**(np.sum(test_ac.env2d.shape)-1))) - 1)
    qvalue0 = svalue
    qvalue1 = gamma * svalue
    qvalue2 = gamma**2 * svalue
    qvalue3 = gamma * svalue
ax_Q.axhline(qvalue0, linestyle='dashed', color="blue")
ax_Q.axhline(qvalue1, linestyle='dashed', color="orange")
ax_Q.axhline(qvalue2, linestyle='dashed', color="green")
ax_Q.axhline(qvalue3, linestyle='dashed', color="red")
ax_Q.set_xlabel("Learning step")
ax_Q.set_ylabel("Q values and state values")
ax_Q_baseline.axhline(qvalue0 - svalue, linestyle='dashed', color="blue")
ax_Q_baseline.axhline(qvalue1 - svalue, linestyle='dashed', color="orange")
ax_Q_baseline.axhline(qvalue2 - svalue, linestyle='dashed', color="green")
ax_Q_baseline.axhline(qvalue3 - svalue, linestyle='dashed', color="red")
ax_Q_baseline.set_xlabel("Learning step")
ax_Q_baseline.set_ylabel("Q values w.r.t. baseline")
plt.suptitle(f"{learning_method.upper()}\n{learning_task.name} learning task - {learning_criterion.name} reward criterion (gamma={simulator_value_functions.getAgent().getLearner().gamma}) - Labyrinth {env_shape}"
             f"\nN={test_ac.agent_nn_fv.getLearner().getNumParticles()}, T={test_ac.agent_nn_fv.getLearner().getNumTimeStepsForExpectation()}, MAX budget={max_time_steps_benchmark} steps per policy learning step"
             f"\nQ(s,a) and V(s) for state previous to the terminal state under the optimal policy, i.e. s={state_observe}\nMax average reward (continuing) = {max_avg_reward_continuing}")


# Same plot for all states
axes = plt.figure().subplots(test_ac.env2d.shape[0], test_ac.env2d.shape[1])
first_learning_step = 0 #n_learning_steps * 3 // 4  #0
y2max = int(round(np.max(state_counts_all)*1.1)) # For a common Y2-axis showing the state counts
min_V, max_V = np.min(V_all), np.max(V_all)      # For a common Y-axis showing the value functions
min_Q, max_Q = np.min(Q_all), np.max(Q_all)      # For a common Y-axis showing the value functions
Q_all_baseline = Q_all[rep, first_learning_step:n_learning_steps, :, :] - np.tile(V_all[rep, first_learning_step:n_learning_steps, :].T, (test_ac.env2d.getNumActions(), 1, 1)).T
min_Q_baseline, max_Q_baseline = np.min(Q_all_baseline), np.max(Q_all_baseline)      # For a common Y-axis showing the value functions
ymin, ymax = min(min_V, min_Q), max(max_V, max_Q)
ymin_baseline, ymax_baseline = min(0, min_Q_baseline), max(0, max_Q_baseline)

plot_baseline = False
ylim = (ymin_baseline, ymax_baseline) if plot_baseline else (ymin, ymax)     # Use this for common Y-axis limits
#ylim = (None, None)     # Use this for unequal Y-axis limits
marker = ''
for i, ax in enumerate(axes.reshape(-1)):
    # Value functions on the left axis
    if plot_baseline:
        # Q values with baseline (so that we can better see the difference in value among the different actions)
        ax.plot(np.arange(1+first_learning_step, n_learning_steps + 1), V_all[rep, first_learning_step:n_learning_steps, i] - V_all[rep, first_learning_step:n_learning_steps, i], marker=marker, color="black")  # We plot this so that the legend is fine
        ax.plot(np.arange(1+first_learning_step, n_learning_steps + 1), Q_all_baseline[first_learning_step:n_learning_steps, i, :], marker=marker)
    else:
        ax.plot(np.arange(1+first_learning_step, n_learning_steps + 1), V_all[rep, first_learning_step:n_learning_steps, i], marker=marker, color="black")
        ax.plot(np.arange(1+first_learning_step, n_learning_steps + 1), Q_all[rep, first_learning_step:n_learning_steps, i, :], marker=marker)
    ax.xaxis.set_major_locator(MaxNLocator(integer=True))
    ax.set_ylim(ylim)

    # State counts on the right axis
    ax2 = ax.twinx()
    ax2.plot(np.arange(1+first_learning_step, n_learning_steps+1), state_counts_all[rep, first_learning_step:n_learning_steps, i], color="violet", linewidth=1)
    ax2.set_ylim((0, y2max))
    y2ticks = [0, int(min(state_counts_all[rep, first_learning_step:n_learning_steps, i])), int(max(state_counts_all[rep, first_learning_step:n_learning_steps, i])), int(np.max(state_counts_all))]
    ax2.set_yticks(y2ticks)
    ax2.yaxis.set_ticklabels(y2ticks, fontsize=7)
# Only show the x and y labels on the bottom-right plot (to avoid making the plot too cloggy)
ax.set_xlabel("Learning step")
ax2.set_ylabel("State count")
ax.legend(["V(s)"] + ["Q(s," + str(a) + ")" for a in range(Q_all.shape[2])], loc='upper left')
ax2.legend(["State count"], loc='upper right')
plt.suptitle(f"{learning_method.upper()}\n{learning_task.name} learning task - {learning_criterion.name} reward criterion - Labyrinth {env_shape}"
             f"\nN={test_ac.agent_nn_fv.getLearner().getNumParticles()}, T={test_ac.agent_nn_fv.getLearner().getNumTimeStepsForExpectation()}, MAX budget={max_time_steps_benchmark} steps per policy learning step"
             f"\nEvolution of the value functions V(s) and Q(s,a) with the learning step by state\nMaximum average reward (continuing): {max_avg_reward_continuing}")


# Plot the ADVANTAGE function
axes = plt.figure(figsize=(10, 9)).subplots(test_ac.env2d.shape[0], test_ac.env2d.shape[1])
first_learning_step = 0 #n_learning_steps * 3 // 4  #0
y2max = int(round(np.max(state_counts_all)*1.1)) # For a common Y2-axis showing the state counts
min_A, max_A = np.min(A_all), np.max(A_all)      # For a common Y-axis showing the value functions
ymin, ymax = min_A, max_A

#ylim = (ymin, ymax)     # Use this for common Y-axis limits
ylim = (None, None)     # Use this for unequal Y-axis limits
marker = ''
for i, ax in enumerate(axes.reshape(-1)):
    # Value functions on the left axis
    ax.plot(np.arange(1+first_learning_step, n_learning_steps + 1), dict_A['values_fv'][rep, first_learning_step:n_learning_steps, i], marker=marker)
    ax.xaxis.set_major_locator(MaxNLocator(integer=True))
    ax.set_ylim(ylim)

    # State counts on the right axis
    ax2 = ax.twinx()
    ax2.plot(np.arange(1+first_learning_step, n_learning_steps+1), state_counts_all[rep, first_learning_step:n_learning_steps, i], color="violet", linewidth=1)
    ax2.set_ylim((0, y2max))
    y2ticks = [0, int(min(state_counts_all[rep, first_learning_step:n_learning_steps, i])), int(max(state_counts_all[rep, first_learning_step:n_learning_steps, i])), int(np.max(state_counts_all))]
    ax2.set_yticks(y2ticks)
    ax2.yaxis.set_ticklabels(y2ticks, fontsize=7)
# Only show the x and y labels on the bottom-right plot (to avoid making the plot too cloggy)
ax.set_xlabel("Learning step")
ax2.set_ylabel("State count")
ax.legend(["A(s," + str(a) + ")" for a in range(A_all.shape[2])], loc='upper left')
ax2.legend(["State count"], loc='upper right')
plt.suptitle(f"{learning_method.upper()}\n{learning_task.name} learning task - {learning_criterion.name} reward criterion - Labyrinth {env_shape}"
             f"\nN={test_ac.agent_nn_fv.getLearner().getNumParticles()}, T={test_ac.agent_nn_fv.getLearner().getNumTimeStepsForExpectation()}, MAX budget={max_time_steps_benchmark} steps per policy learning step"
             f"\nEvolution of the Advantage function A(s,a) with the learning step by state\nMaximum average reward (continuing): {max_avg_reward_continuing}")


#-- Final policy parameters and policy distribution by state
policy = simulator_value_functions.getAgent().getPolicy()
print("Final network parameters:")
print(list(policy.getThetaParameter()))

# Plot the evolution of a few weights of the neural network
# TBD

colormap = cm.get_cmap("rainbow")  # useful colormaps are "jet", "rainbow", seismic"
colornorm = None
fontsize = 14
factor_fontsize = 1.0   # Scaling factor when computing the final fontsize to use for labels showing the policy values of the different actions

# Policy for each action at each state
axes = plt.figure().subplots(*env_shape)
proba_actions_toplot = np.nan*np.ones((3, 3))
if problem_2d:
    # Factor for the fontsize that depends on the environment size
    factor_fs = factor_fontsize * np.min((5 / axes.shape[0], 5 / axes.shape[1]))
    for i in range(axes.shape[0]):
        for j in range(axes.shape[1]):
            state_1d = np.ravel_multi_index((i, j), env_shape)
            print("")
            for action in range(test_ac.env2d.getNumActions()):
                print(f"Computing policy Pr(a={action}|s={(i,j)})...", end= " ")
                idx_2d = (0, 1) if action == 0 else (1, 2) if action == 1 else (2, 1) if action == 2 else (1, 0)
                proba_actions_toplot[idx_2d] = policy.getPolicyForAction(action, state_1d)
                print("p = {:.3f}".format(proba_actions_toplot[idx_2d]))
            img = axes[i, j].imshow(proba_actions_toplot, cmap=colormap, vmin=0, vmax=1)
            # Remove the axes ticks as they do not convey any information
            axes[i, j].set_xticks([])
            axes[i, j].set_yticks([])
            for action in range(test_ac.env2d.getNumActions()):
                idx_2d = (0, 1) if action == 0 else (1, 2) if action == 1 else (2, 1) if action == 2 else (1, 0)
                axes[i, j].text(idx_2d[1], idx_2d[0], "{:02d}".format(int(round(proba_actions_toplot[idx_2d]*100))),
                                color="white", fontsize=fontsize*factor_fs,
                                horizontalalignment="center", verticalalignment="center")
else:
    factor_fs = factor_fontsize * 5 / axes.shape[0]
    for i in range(len(axes)):
        state = i
        for action in range(test_ac.env2d.getNumActions()):
            print(f"Computing policy Pr(a={action}|s={state})...", end=" ")
            idx_2d = (0, 1) if action == 0 else (1, 2) if action == 1 else (2, 1) if action == 2 else (1, 0)
            proba_actions_toplot[idx_2d] = policy.getPolicyForAction(action, state)
            print("p = {:.3f}".format(proba_actions_toplot[idx_2d]))
        img = axes[i].imshow(proba_actions_toplot, cmap=colormap, vmin=0, vmax=1)
        # Remove the axes ticks as they do not convey any information
        axes[i].set_xticks([])
        axes[i].set_yticks([])
        for action in range(test_ac.env2d.getNumActions()):
            axes[i].text(0, action, "{:02d}".format(int(round(proba_actions_toplot[0, action] * 100))),
                         color="white", fontsize=fontsize*factor_fs,
                         horizontalalignment="center", verticalalignment="center")
plt.colorbar(img, ax=axes)  # This adds a colorbar to the right of the FIGURE. However, the mapping from colors to values is taken from the last generated image! (which is ok because all images have the same range of values.
                            # Otherwise see answer by user10121139 in https://stackoverflow.com/questions/13784201/how-to-have-one-colorbar-for-all-subplots
plt.suptitle(f"{learning_method.upper()}\nPolicy at each state")

print("{} learning process took {:.1f} minutes ({:.1f} hours)".format(learning_method.upper(), time_elapsed / 60, time_elapsed / 3600))


# Distribution of state counts at last learning step run
state_counts = simulator_value_functions.getAgent().getLearner().getStateCounts()
state_counts_2d = np.array(state_counts).reshape(*env_shape)
print(state_counts_2d)
print(state_counts_2d / np.sum(state_counts_2d.reshape(-1)))
ax = plt.figure(figsize=(8, 7)).subplots(1, 1)
img = ax.imshow(state_counts_2d, cmap="Blues")
plt.colorbar(img)
simulator_value_functions._add_count_labels(ax, state_counts_2d)
plt.suptitle(f"{learning_method.upper()}\n{learning_task.name} learning task - {learning_criterion.name} reward criterion - Labyrinth {env_shape}"
             f"\nN={test_ac.agent_nn_fv.getLearner().getNumParticles()}, T={test_ac.agent_nn_fv.getLearner().getNumTimeStepsForExpectation()}, MAX budget={max_time_steps_benchmark} steps per policy learning step"
             f"\nDistribution of state counts at end of policy learning process")


# Let's look at the trajectories of the learner (it works when constructing the learner with store_history_over_all_episodes=True)
#print(len(simulator_value_functions.getAgent().getLearner().getStates()))
#print([len(trajectory) for trajectory in simulator_value_functions.getAgent().getLearner().getStates()])


# Distribution of number of steps (average over all replications)
plt.figure(figsize=(8, 7))
plt.bar(np.arange(1, n_learning_steps+1), np.mean(dict_nsteps[learning_method], axis=0), color="blue")
#plt.plot(np.arange(1, n_learning_steps+1), dict_nsteps[learning_method][rep], color="blue")
plt.gca().set_xlabel("Learning step")
plt.gca().set_ylabel("Number of simulation steps")
plt.suptitle(f"{learning_method.upper()}\n{learning_task.name} learning task - {learning_criterion.name} reward criterion - Labyrinth {env_shape}"
             f"\nN={test_ac.agent_nn_fv.getLearner().getNumParticles()}, T={test_ac.agent_nn_fv.getLearner().getNumTimeStepsForExpectation()}, MAX budget={max_time_steps_benchmark} steps per policy learning step"
             f"\nAverage number of steps used to learn the value functions at each policy learning step ({nrep} replications)")



############## SAVE ALL RESULTS TOGETHER
if save:
    _env2d = test_ac.env2d
    objects_to_save = ["_env2d", "wind_dict", "learning_task", "learning_criterion", "gamma", "exit_state", "policy_learning_mode",
                       "dict_loss", "dict_R", "dict_R_long", "dict_R_long_true", "dict_V", "dict_Q", "dict_A", "dict_state_counts", "dict_nsteps", "dict_KL", "dict_alpha", "dict_time_elapsed",
                       "max_time_steps_benchmark"]
    if "max_time_steps_benchmark_all" in locals():
        objects_to_save += ["max_time_steps_benchmark_all"]
    else:
        objects_to_save += ["max_time_steps_benchmark"]
    _size_str = f"{env_shape[0]}x{env_shape[1]}"
    _filename = f"{prefix}{dt_start_filename}_ALL.pkl"
    _filepath = os.path.join(resultsdir, _filename)
    # Save the original object names plus those with the prefix so that, when loading the data back,
    # we have also the objects without the prefix which are need to generate the plots right-away.
    # HOWEVER, when reading the saved data, make sure that any object with the original name (without the suffix) has been copied to another object
    # (e.g. loss_all_td could be a copy of loss_all before reading the data previously saved for the FV learning method)
    object_names_to_save = objects_to_save + [f"{obj_name}" for obj_name in objects_to_save]
    save_objects_to_pickle(object_names_to_save, _filepath, locals(), lib="pickle")
    print(f"Results for ALL Actor-Critic methods: {[str.replace(meth, 'values_', '').upper() for meth in dict_loss.keys()]} saved to '{_filepath}'")
############## SAVE ALL RESULTS TOGETHER



############## LOAD RESULTS
# FIRST, need to load the necessary modules at the top of this Section and compile the auxiliary functions

#_datetime = "20240428_092427" #"20240428_205959" #"20240421_140558" #"20240405_094608" #"20240322_095848" #"20240219_230301" #"20240219_142206"          # Use format yyymmdd_hhmmss
#_size_str = "6x8" #"21x1" #"10x14" #"3x4" #"10x14"

resultsdir = "./RL-003-Classic/results"

_filename = "ActorCritic_labyrinth_4x5_20240512_232944_ALL_WindyLabyrinth0.7FinishAtBottomAbsorptionSetEstimated0_TDAC,FVAC,N=20,T=500,LimitedTime=5x,epsilon=0.10,Budget4Loss=5x_FVisBetter.pkl"
#_filename = "ActorCritic_labyrinth_4x5_20240513_070501_ALL_WindyLabyrinth0.7FinishAtBottomAbsorptionSetEstimated_TDAC,FVAC,N=20,T=500,LimitedTime=5x,epsilon=0.10,Budget4Loss=5x_FVisBetter.pkl"
_filename = "ActorCritic_labyrinth_10x14_20240621_140308_ALL.pkl"
_N = 20
_T = 500
# Compare two FVAC learnings
# 4x5
#_filename = "ActorCritic_labyrinth_4x5_20240512_232944_ALL_WindyLabyrinth0.7FinishAtBottomAbsorptionSetEstimated0_TDAC,FVAC,N=20,T=500,LimitedTime=5x,epsilon=0.10,Budget4Loss=5x_FVisBetter.pkl"
#_filename = "ActorCritic_labyrinth_4x5_20240513_070501_ALL_WindyLabyrinth0.7FinishAtBottomAbsorptionSetEstimated_TDAC,FVAC,N=20,T=500,LimitedTime=5x,epsilon=0.10,Budget4Loss=5x_FVisBetter.pkl"
_filename = "ActorCritic_labyrinth_4x5_20240513_151849_ALL_WindyLabyrinth0.8FinishAtBottomAbsorptionSetEstimated0_TDAC,FVAC,N=20,T=500,LimitedTime=5x,epsilon=0.10,Budget4Loss=5x_FVisBetter.pkl"
_filename = "ActorCritic_labyrinth_4x5_20240513_124235_ALL_WindyLabyrinth0.8FinishAtBottomAbsorptionSetEstimated_TDAC,FVAC,N=20,T=500,LimitedTime=5x,epsilon=0.10,Budget4Loss=5x_FVisBetter.pkl"
# 6x8
_filename = "ActorCritic_labyrinth_6x8_20240515_111830_ALL_WindyLabyrinth0.8FinishAtBottomAbsorptionSetEstimated0_TDAC,FVAC,N=20,T=500,LimitedTime=5x,epsilon=0.10,Budget4Loss=5x_FVisBetter.pkl"
_filename = "ActorCritic_labyrinth_6x8_20240515_102102_ALL_WindyLabyrinth0.6FinishAtBottomAbsorptionSetEstimated_TDAC,FVAC,N=20,T=500,LimitedTime=5x,epsilon=0.10,Budget4Loss=5x_FVisBetter.pkl"

_size_str = _filename[len("ActorCritic_labyrinth_"):len("ActorCritic_labyrinth_")+3]
_N = int(_filename[_filename.index("N=") + len("N="):_filename.index(",", _filename.index("N="))])
_T = int(_filename[_filename.index("T=") + len("T="):_filename.index(",", _filename.index("T="))])
_filepath = os.path.join(resultsdir, _filename)
object_names = load_objects_from_pickle(_filepath, globals())
print(f"The following objects were loaded from '{_filepath}':\n{object_names}")

# The following reward values are used in the ALLTOGETHER plotting below
_methods = list(dict_loss.keys())
env_shape = (int(_size_str[:_size_str.index("x")]), int(_size_str[_size_str.index("x")+1:]))
max_avg_reward_continuing, max_avg_reward_episodic = compute_max_avg_rewards_in_labyrinth_with_corridor(_env2d, wind_dict, learning_task, learning_criterion)
nrep = len(dict_loss[_methods[0]])
n_learning_steps = len(dict_loss[_methods[0]][0])
learning_task = LearningTask.CONTINUING
dict_colors, dict_linestyles, dict_legends, figsize = define_plotting_parameters()
############## LOAD RESULTS


#-- ALTOGETHER PLOT
# Plot all average rewards together (to compare methods)
# Color names are listed here: https://matplotlib.org/stable/gallery/color/named_colors.html
# We normalize the average reward plots so that they converge to 1.0 (easier interpretation of the plot)
if "n_learning_steps" not in locals():
    n_learning_steps = len(dict_loss[list(dict_loss.keys())[0]][0])
if "policy_learning_mode" not in locals():
    policy_learning_mode = "online"
ax_loss, ax_R = plt.figure(figsize=figsize).subplots(1, 2)
legend = []
for meth in dict_loss.keys():
    ax_loss.plot(np.arange(1, n_learning_steps + 1), dict_loss[meth][nrep-1, :n_learning_steps], '-', marker='.', color=dict_colors[meth])
    #ax_R_true = ax_loss.twinx()
    #ax_R_true.plot(np.arange(1, n_learning_steps + 1), dict_R_long_true[meth][nrep-1, :n_learning_steps], '-', color="blue")
    #ax_R_true.axhline(max_avg_reward_continuing, color="blue", linestyle="dashed", linewidth=2)
    #ax_R_true.set_ylim((0, None))
    #ax_R_true.set_ylabel("Expected reward under current policy (log scale)")
    legend += [f"{dict_legends[meth]} (average reward)"]
    ax_R.plot(np.arange(1, n_learning_steps+1), dict_R[meth][nrep-1, :n_learning_steps] / max_avg_reward_episodic, '-', marker='.', color=dict_colors[meth])
    # True average reward (it should give a good fit of the average reward points just plotted
    ax_R.plot(np.arange(1, n_learning_steps + 1), dict_R_long_true[meth][nrep-1, :n_learning_steps] / max_avg_reward_continuing, '-', color=dict_colors[meth], linestyle="dashed")
    legend += [f"{dict_legends[meth]} (expected reward)"]
ax_loss.set_xlabel("Learning step")
ax_loss.set_ylabel("Loss")
ax_loss.axhline(0, color="gray")
ax_loss.xaxis.set_major_locator(MaxNLocator(integer=True))
ax_loss.set_title(f"Evolution of LOSS")
ax_loss.legend(legend)
ax_R.set_xlabel("Learning step")
ax_R.set_ylabel("Average reward (normalized by the MAX average reward = {:.2g})".format(max_avg_reward_episodic))
ax_R.axhline(1, color="gray")
ax_R.axhline(0, color="gray")
ax_R.set_title(f"Evolution of NORMALIZED Average Reward")
ax_R.legend(legend, loc="center left")
plt.suptitle(f"ALL LEARNING METHODS: Labyrinth {env_shape} - {learning_task.name} learning task - {learning_criterion.name} reward criterion (gamma={gamma})"
             f"\nN={'test_ac' in locals() and test_ac.agent_nn_fv.getLearner().getNumParticles() or _N}, T={'test_ac' in locals() and test_ac.agent_nn_fv.getLearner().getNumTimeStepsForExpectation() or _T}, MAX budget={'max_time_steps_benchmark' in locals() and max_time_steps_benchmark or 'N/A'} steps per policy learning step"
             f"\n(last replication #{nrep})")

# If we want to add the ratio between number of steps used by two methods compared
if "values_td" in dict_nsteps.keys() and "values_fv" in dict_nsteps.keys():
    df_ratio_nsamples = pd.DataFrame({'td': dict_nsteps['values_td'][nrep-1,:], 'fv': dict_nsteps['values_fv'][nrep-1,:], 'ratio_fv_td': dict_nsteps['values_fv'][nrep-1,:] / dict_nsteps['values_td'][nrep-1,:]})
    ax_R_nsamples = ax_R.twinx()
    ax_R_nsamples.plot(range(1, n_learning_steps+1), df_ratio_nsamples['ratio_fv_td'][:n_learning_steps], color="blue", linewidth=0.5)
    ax_R_nsamples.axhline(1.0, color="blue", linewidth=0.5, linestyle="dashed")
    ax_R_nsamples.set_ylim((ax_R.get_ylim()[0], None))
    ax_R_nsamples.legend(["Sample size ratio (FV/TD)", "Reference line showing equal sample size ratio"], loc="center right")

# Plot of all replications
ax = plt.figure(figsize=figsize).subplots(1, 1)
legend = []
for rep in range(nrep):
    for meth in dict_R.keys():
        legend += [meth] if rep == 0 else []
        ax.plot(np.arange(1, n_learning_steps+1), dict_R[meth][rep, :n_learning_steps], '-', color=dict_colors[meth], linewidth=0.3)
        ax.axhline(max_avg_reward_episodic, color="darkgreen")
        #ax.axhline(max_avg_reward_continuing, color="lightgreen")
        #ax.axhline(0, color="gray")
        ax.set_xlabel("Learning step")
        ax.set_ylabel("Average reward")
ax.legend(legend, loc="center right")
plt.suptitle(f"ALL LEARNING METHODS: Labyrinth {env_shape} - {learning_task.name} learning task - {learning_criterion.name} reward criterion (gamma={gamma})"
             f"\nWIND: {wind_dict}, ALL {nrep} replications"
             f"\nN={'test_ac' in locals() and test_ac.agent_nn_fv.getLearner().getNumParticles() or _N}, T={'test_ac' in locals() and test_ac.agent_nn_fv.getLearner().getNumTimeStepsForExpectation() or _T}, MAX budget={'max_time_steps_benchmark' in locals() and max_time_steps_benchmark or 'N/A'} steps per policy learning step")

# Plot results on several replications
if nrep > 1:
    plot_bands = True #False
    plot_mean = False #True
    dict_stats_R = dict.fromkeys(dict_loss.keys())
    ax = plt.figure(figsize=figsize).subplots(1, 1)
    lines = []
    legend = []
    _xshift = -0.1 # shift on the X axis to avoid overlap of vertical error bars
    for meth in dict_loss.keys():
        # Adapt the following filter if we want to exclude a particular method from the comparison plot
        #if meth in ["values_td"]:
        #    continue
        _xshift += 0.1
        # Compute distribution of values to plot
        dict_stats_R[meth] = dict()
        dict_stats_R[meth]['min'], \
        dict_stats_R[meth]['max'], \
        dict_stats_R[meth]['median'], \
        dict_stats_R[meth]['mean'], \
        dict_stats_R[meth]['std'], \
        dict_stats_R[meth]['n'] = dict_R[meth].min(axis=0), dict_R[meth].max(axis=0), np.median(dict_R[meth], axis=0), dict_R[meth].mean(axis=0), dict_R[meth].std(axis=0), len(dict_R[meth])
        # Percentiles (if needed)
        # percentiles_low = [10, 25]
        # percentiles_upp = [90, 75]
        # alphas = [0.10, 0.15, 0.20]
        # percentiles = pd.DataFrame({'replication': np.array([np.repeat(r, n_learning_steps) for r in range(1, nrep+1)]).reshape(-1),
        #                             'step': np.array([np.repeat(s, R) for s in range(n_learning_steps)]).T.reshape(-1),
        #                             'R': R_all.reshape(-1)}, columns=['replication', 'state', 'V'])[['state', 'V']] \
        #     .groupby('state') \
        #     .agg(['count', 'mean', 'min', 'median', 'max', 'std'] + [percentile(p) for p in percentiles_low] + [percentile(p) for p in percentiles_upp])

        # Plot
        _xvalues = np.arange(1, n_learning_steps+1) + _xshift
        if plot_mean:
            #line = ax.plot(_xvalues, dict_stats_R[meth]['mean'] / max_avg_reward_episodic, color=dict_colors[meth], linestyle=dict_linestyles[meth], linewidth=2)[0]
            line = ax.errorbar(_xvalues, dict_stats_R[meth]['mean'] / max_avg_reward_episodic, yerr=dict_stats_R[meth]['std'] / np.sqrt(dict_stats_R[meth]['n']) / max_avg_reward_episodic, color=dict_colors[meth], linestyle=dict_linestyles[meth], linewidth=2, marker=".", markersize=12)[0]
            lines += [line]
            legend += [f"{dict_legends[meth]} (average +/- SE)"]
        line = ax.plot(_xvalues, dict_stats_R[meth]['median'] / max_avg_reward_episodic, color=dict_colors[meth], linestyle="dashed" if plot_mean else "solid", linewidth=2, marker="x" if plot_mean else ".", markersize=12)[0]
        lines += [line]
        legend += [f"{dict_legends[meth]} (median)"]
        if plot_bands:
            line = ax.plot(_xvalues, dict_stats_R[meth]['max'] / max_avg_reward_episodic, color=dict_colors[meth], linestyle="dashed")[0]
            lines += [line]
            legend += [f"{dict_legends[meth]} (min/max)"]
            ax.plot(_xvalues, dict_stats_R[meth]['min'] / max_avg_reward_episodic, color=dict_colors[meth], linestyle="dashed")
            ax.fill_between(_xvalues,
                            dict_stats_R[meth]['max'] / max_avg_reward_episodic,
                            dict_stats_R[meth]['min'] / max_avg_reward_episodic,
                            color=dict_colors[meth],
                            alpha=0.1)
    ax.axhline(1, color="gray")
    ax.legend(lines, legend, loc="center left")
    ax.set_ylim((-0.01, 1.01))
    ax.set_xlabel("Learning step")
    ax.set_ylabel("Average reward (normalized by the MAX average reward = {:.2g})".format(max_avg_reward_episodic))
    plt.suptitle(f"ALL LEARNING METHODS: Labyrinth {env_shape} - {learning_task.name} learning task - {learning_criterion.name} reward criterion (gamma={gamma})"
                 f"\nWIND: {wind_dict}, {nrep} replications"
                 f"\nN={'test_ac' in locals() and test_ac.agent_nn_fv.getLearner().getNumParticles() or _N}, T={'test_ac' in locals() and test_ac.agent_nn_fv.getLearner().getNumTimeStepsForExpectation() or _T}, MAX budget={'max_time_steps_benchmark' in locals() and max_time_steps_benchmark or 'N/A'} steps per policy learning step")

    # Plot of number of samples ratios between FV learnings and TD learning
    legend_nsamples = []
    if "values_td" in dict_nsteps.keys() and "values_fv" in dict_nsteps.keys():
        df_ratio_nsamples = pd.DataFrame({'td': np.mean(dict_nsteps['values_td'], axis=0),
                                          'fv': np.mean(dict_nsteps['values_fv'], axis=0)})
        df_ratio_nsamples['ratio_fv_td'] = df_ratio_nsamples['fv'] / df_ratio_nsamples['td']
        ax_nsamples = ax.twinx()
        ax_nsamples.plot(range(1, n_learning_steps+1), df_ratio_nsamples['ratio_fv_td'][:n_learning_steps], color="blue", linewidth=0.5)
        ref_line = ax_nsamples.axhline(1.0, color="blue", linewidth=0.5, linestyle="dashed")
        legend_nsamples += ["Sample size ratio (FV/TD)", "Reference line showing equal sample size ratio"]
    if "values_td2" in dict_nsteps.keys() and "values_fv" in dict_nsteps.keys():
        df_ratio_nsamples = pd.DataFrame({'td': np.mean(dict_nsteps['values_td2'], axis=0),
                                          'fv': np.mean(dict_nsteps['values_fv'], axis=0)})
        df_ratio_nsamples['ratio_fv_td'] = df_ratio_nsamples['fv'] / df_ratio_nsamples['td']
        if "ax_nsamples" not in locals():
            ax_nsamples = ax.twinx()
        ax_nsamples.plot(range(1, n_learning_steps+1), df_ratio_nsamples['ratio_fv_td'][:n_learning_steps], color="cyan", linewidth=0.5)
        legend_nsamples += ["Sample size ratio (FV/TD2)"]
        if "ref_line" not in locals():
            ref_line = ax_nsamples.axhline(1.0, color="cyan", linewidth=0.5, linestyle="dashed")
            legend_nsamples += ["Reference line showing equal sample size ratio"]
    if "values_td" in dict_nsteps.keys() and "values_fvos" in dict_nsteps.keys():
        df_ratio_nsamples = pd.DataFrame({'td': np.mean(dict_nsteps['values_td'], axis=0),
                                          'fv': np.mean(dict_nsteps['values_fvos'], axis=0)})
        df_ratio_nsamples['ratio_fv_td'] = df_ratio_nsamples['fv'] / df_ratio_nsamples['td']
        if "ax_nsamples" not in locals():
            ax_nsamples = ax.twinx()
        ax_nsamples.plot(range(1, n_learning_steps + 1), df_ratio_nsamples['ratio_fv_td'][:n_learning_steps], color="magenta", linewidth=0.5)
        legend_nsamples += ["Sample size ratio (FVOS/TD)"]
        if "ref_line" not in locals():
            ax_nsamples.axhline(1.0 - 1E-6, color="magenta", linewidth=0.5, linestyle="dashed")
            legend_nsamples += ["Reference line showing equal sample size ratio"]
        ax_nsamples.set_ylim((ax.get_ylim()[0], None))
    if "values_fv2" in dict_nsteps.keys() and "values_fv" in dict_nsteps.keys():
        df_ratio_nsamples = pd.DataFrame({'fv2': np.mean(dict_nsteps['values_fv2'], axis=0),
                                          'fv': np.mean(dict_nsteps['values_fv'], axis=0)})
        df_ratio_nsamples['ratio_fv2_fv'] = df_ratio_nsamples['fv2'] / df_ratio_nsamples['fv']
        if "ax_nsamples" not in locals():
            ax_nsamples = ax.twinx()
        ax_nsamples.plot(range(1, n_learning_steps+1), df_ratio_nsamples['ratio_fv2_fv'][:n_learning_steps], color="cyan", linewidth=0.5)
        legend_nsamples += ["Sample size ratio (FV2/FV)"]
        if "ref_line" not in locals():
            ref_line = ax_nsamples.axhline(1.0, color="cyan", linewidth=0.5, linestyle="dashed")
            legend_nsamples += ["Reference line showing equal sample size ratio"]

    if "ax_nsamples" in locals():
        ax_nsamples.set_ylim((ax.get_ylim()[0], None))
        ax_nsamples.set_ylabel("Average sample Ratio FV/TD across replications")
        ax_nsamples.legend(legend_nsamples, loc="lower right")
#-- ALTOGETHER PLOT
#------------------ Plots -----------------


raise KeyboardInterrupt


########
# 2023/03/08: Test the package optparse to parse arguments when calling a script from the command prompt, specially
# its capabilities of parsing an argument that should be interpreted as a list.
# Goal: Run several replications of the same simulation (using different seeds)
# Ref:
# https://stackoverflow.com/questions/15753701/how-can-i-pass-a-list-as-a-command-line-argument-with-argparse
# https://docs.python.org/3.7/library/optparse.html#option-callbacks

import optparse

# ---------------------------- Auxiliary functions ---------------------------#
def convert_str_to_list_of_floats(option, opt, value, parser):
    print(f"option: {type(option)}, {dir(option)}")
    print(f"opt: {opt}")
    print(f"value: {value}")
    print(f"parser: {parser}")
    print(f"parser.values: {parser.values}")
    if isinstance(value, str):
        setattr(parser.values, option.dest, [float(s) for s in value.split(",")])

def parse_input_parameters(argv):
    # Written for uugot.it project in Apr-2021
    # Parse input parameters
    # Ref: https://docs.python.org/3.7/library/optparse.html
    # Main steps:
    # 1) The option parser is initialized with optparse.OptionParser(), where we can specify the usage= and version=,
    # as e.g. `optparse.OptionParser(usage="%prog [-v] [-p]", version="%prog 1.0")`
    # 2) New options to parse are added with parser.add_option(), where the metavar= argument (e.g. `metavar="FILE"`)
    # is used to indicate the option expects a value to be specified (e.g. `--filename="file.txt"` as opposed to `--verbose`, which expects no value).
    # We can also define:
    #    a) the default value of the option (although this is more clearly done with parser.set_defaults().
    #    b) the action to take with the option value read with the action= argument, e.g. "store_true", "store_false",
    #       which are actually needed for FLAG options that do NOT require any option value (e.g. -v for verbose, etc.),
    #       and ***whose default value (i.e. when the flag is not given) is specified by the default= parameter***.
    #       The default action is "store" which is used for options accepting a value as in `--file="file.txt".
    #       --> NOTE that the action can be "callback" meaning that a callback function with the signature callback(option, opt, value, parser)
    #       is called to parse the argument value. In this case, if the value of the argument needs to be updated
    #       (e.g. a string converted to a list) we need to:
    #       - define the name of the argument to set with the `dest=` option of the parser.add_option() method.
    #       - set the value of the argument in the callback by calling `setattr(parser.values, option.dest, <value>)`.
    #       Ref: https://docs.python.org/3.7/library/optparse.html#option-callbacks
    #    b) the type of the option value expected with the type= argument (e.g. type="int"), which defaults to "string".
    #    c) the store destination with the dest= argument defining the attribute name of the `options` object
    #       created when running parser.parse_args() (see next item) where the option value is stored.
    #       See more details about the default value of dest= below.
    # 3) Options are parsed with parser.parse_args() into a tuple (options, args), where `options` is an object
    # that contains all the name-value pair options and `args` is an object containing the positional parameters
    # that come after all other options have been passed (e.g. `-v --file="file.txt" arg1 arg2`).
    # 4) Every option read is stored as an attribute of the `options` object created by parser.parse_args()
    # whose name is the value specified by the dest= parameter of the parser.add_option() method, or its
    # (intelligent) default if none is specified (e.g. the option '--model_pos' is stored as options.model_pos by default)
    usage = "usage: %prog [options]"
    parser = optparse.OptionParser(usage="%prog [--method] [--t_learn] [--replications] [--theta_ref] [--theta_start] [-N] [-T] [--J_factor] [-d] [-v]")
    parser.add_option("--method",
                      metavar="METHOD",
                      help="Learning method [default: %default]")
    parser.add_option("--t_learn",
                      type="int",
                      metavar="# Learning steps",
                      help="Number of learning steps [default: %default]")
    parser.add_option("--replications",
                      type="int",
                      metavar="# Replications", default=1,
                      help="Number of replications to run [default: %default]")
    parser.add_option("--theta_start", dest="theta_start",
                      type="str",
                      action="callback",
                      callback=convert_str_to_list_of_floats,
                      metavar="Initial theta",
                      help="Initial theta parameter for the learning process [default: %default]")
    parser.add_option("-N",
                      type="int",
                      metavar="# particles", default=1,
                      help="Number of Fleming-Viot particles [default: %default]")
    parser.add_option("-T",
                      type="int",
                      metavar="# arrival events", default=100,
                      help="Number of arrival events to observe before ending the simulation [default: %default]")
    parser.add_option("-d", "--debug", dest="debug", default=False,
                      action="store_true",
                      help="debug mode")
    parser.add_option("-v", "--verbose", dest="verbose", default=False,
                      action="store_true",
                      help="verbose: show relevant messages in the log")

    parser.set_defaults(method="MC",
                        t_learn=10,
                        theta_start=0.1)

    (options, args) = parser.parse_args(argv)

    print("Parsed command line options: " + repr(options))

    # options: dictionary with name-value pairs
    # args: argument values (which do not require an argument name
    return options, args
# ---------------------------- Auxiliary functions ---------------------------#

# Parse input parameters
options, args = parse_input_parameters(sys.argv[1:])
print(f"options: {options}")
print(f"args: {args}")

raise KeyboardInterrupt


########
# 2021/02/03: Test a generator of value combinations.
# Goal: Generate all possible states of a multidimensional Markov chain.
import numpy as np
from math import factorial
from time import time

from Python.lib.utils.computing import all_combos_with_sum, comb

def prob(n, const, rho):
    return np.prod( [(1- r)*r**nr for r, nr in zip(rho, n)] ) / const

C = 20
R = 3
rho = [0.5]*R
#rho = [0.2, 0.875, 0.833]

time_start = time()
const = 0
ncases_total = 0
prod = [0]*(C+1)   # Array to store the contributions to the normalizing for each 1 <= c <= C
for c in range(C+1):
    print("Computing normalizing constant for R={}, c={}...".format(R, c), end=" ")
    ncases = comb(c+R-1,c)
    combos = all_combos_with_sum(R, c)
    count = 0
    while True:
        try:
            v = next(combos)
            #print(v, end=" ")
            assert len(v) == len(rho), "The length of v and rho coincide ({}, {})".format(len(v), len(rho))
            prod[c] += np.prod( [(1- r)*r**nr for r, nr in zip(rho, v)] )
            count += 1
        except StopIteration as e:
            #print("END!")
            break
    combos.close()
    const += prod[c]
    print("--> generated combinations: {}".format(count))
    #print("prod: {}".format(prod))
    #print("const: {}".format(const))
    assert count == ncases
    ncases_total += ncases
assert const <= 1, "The normalizing constant is <= 1"
assert abs(sum(prod)/const - 1.0) < 1E-6

# Blocking probability
pblock = prod[C] / const
time_end = time()

print("\nExecution time: {} sec".format(time_end - time_start))
print("Total number of cases: {}".format(ncases_total))
print("Normalizing constant for rho={}: {}".format(rho, const))
print("Blocking probability: Pr(C)={:.5f}%".format(pblock*100))<|MERGE_RESOLUTION|>--- conflicted
+++ resolved
@@ -776,11 +776,7 @@
 seed = 1317
 problem_2d = True
 exit_state_at_bottom = False
-<<<<<<< HEAD
 estimate_absorption_set = True; threshold_absorption_set = 0.04
-=======
-estimate_absorption_set = True
->>>>>>> 9a0d9a44
 estimate_absorption_set_at_every_step = False
 entry_state_in_absorption_set = True   #False #True     # Only used when estimate_absorption_set = False
 #----------------- BASIC SETUP AND SIMULATION PARAMETERS --------------#
@@ -959,13 +955,9 @@
 
 
 # Number of replications to run on each method
-<<<<<<< HEAD
-nrep = 5 #5 #10
-=======
 nrep = 5 #10
 # Logging
 log = True #False #learning_method_type == "values_fv"
->>>>>>> 9a0d9a44
 
 # Learning method (of the value functions and the policy)
 # Both value functions and policy are learned online using the same simulation
